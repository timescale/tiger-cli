--- conflicted
+++ resolved
@@ -11,53 +11,31 @@
 )
 
 type Config struct {
-<<<<<<< HEAD
-	APIURL     string `mapstructure:"api_url" yaml:"api_url"`
-	ConsoleURL string `mapstructure:"console_url" yaml:"console_url"`
-	GatewayURL string `mapstructure:"gateway_url" yaml:"gateway_url"`
-	DocsMCP    bool   `mapstructure:"docs_mcp" yaml:"docs_mcp"`
-	DocsMCPURL string `mapstructure:"docs_mcp_url" yaml:"docs_mcp_url"`
-	ProjectID  string `mapstructure:"project_id" yaml:"project_id"`
-	ServiceID  string `mapstructure:"service_id" yaml:"service_id"`
-	Output     string `mapstructure:"output" yaml:"output"`
-	Analytics  bool   `mapstructure:"analytics" yaml:"analytics"`
-	ConfigDir  string `mapstructure:"config_dir" yaml:"-"`
-	Debug      bool   `mapstructure:"debug" yaml:"debug"`
-}
-
-const (
-	DefaultAPIURL     = "https://console.cloud.timescale.com/public/api/v1"
-	DefaultConsoleURL = "https://console.cloud.timescale.com"
-	DefaultGatewayURL = "https://console.cloud.timescale.com/api"
-	DefaultDocsMCP    = true
-	DefaultDocsMCPURL = "https://mcp.tigerdata.com/docs"
-	DefaultOutput     = "table"
-	DefaultAnalytics  = true
-	DefaultDebug      = false
-	ConfigFileName    = "config.yaml"
-=======
 	APIURL          string `mapstructure:"api_url" yaml:"api_url"`
 	ConsoleURL      string `mapstructure:"console_url" yaml:"console_url"`
 	GatewayURL      string `mapstructure:"gateway_url" yaml:"gateway_url"`
+	DocsMCP         bool   `mapstructure:"docs_mcp" yaml:"docs_mcp"`
+	DocsMCPURL      string `mapstructure:"docs_mcp_url" yaml:"docs_mcp_url"`
 	ProjectID       string `mapstructure:"project_id" yaml:"project_id"`
 	ServiceID       string `mapstructure:"service_id" yaml:"service_id"`
 	Output          string `mapstructure:"output" yaml:"output"`
 	Analytics       bool   `mapstructure:"analytics" yaml:"analytics"`
 	PasswordStorage string `mapstructure:"password_storage" yaml:"password_storage"`
+	Debug           bool   `mapstructure:"debug" yaml:"debug"`
 	ConfigDir       string `mapstructure:"config_dir" yaml:"-"`
-	Debug           bool   `mapstructure:"debug" yaml:"debug"`
 }
 
 const (
 	DefaultAPIURL          = "https://console.cloud.timescale.com/public/api/v1"
 	DefaultConsoleURL      = "https://console.cloud.timescale.com"
 	DefaultGatewayURL      = "https://console.cloud.timescale.com/api"
+	DefaultDocsMCP         = true
+	DefaultDocsMCPURL      = "https://mcp.tigerdata.com/docs"
 	DefaultOutput          = "table"
 	DefaultAnalytics       = true
 	DefaultPasswordStorage = "keyring"
 	DefaultDebug           = false
 	ConfigFileName         = "config.yaml"
->>>>>>> 237c602b
 )
 
 // SetupViper configures the global Viper instance with defaults, env vars, and config file
@@ -172,20 +150,17 @@
 			return err
 		}
 		c.Analytics = b
+	case "password_storage":
+		if value != "keyring" && value != "pgpass" && value != "none" {
+			return fmt.Errorf("invalid password_storage value: %s (must be keyring, pgpass, or none)", value)
+		}
+		c.PasswordStorage = value
 	case "debug":
 		b, err := setBool("debug", value)
 		if err != nil {
 			return err
 		}
-<<<<<<< HEAD
 		c.Debug = b
-=======
-	case "password_storage":
-		if value != "keyring" && value != "pgpass" && value != "none" {
-			return fmt.Errorf("invalid password_storage value: %s (must be keyring, pgpass, or none)", value)
-		}
-		c.PasswordStorage = value
->>>>>>> 237c602b
 	default:
 		return fmt.Errorf("unknown configuration key: %s", key)
 	}
@@ -209,6 +184,10 @@
 		c.ConsoleURL = DefaultConsoleURL
 	case "gateway_url":
 		c.GatewayURL = DefaultGatewayURL
+	case "docs_mcp":
+		c.DocsMCP = DefaultDocsMCP
+	case "docs_mcp_url":
+		c.DocsMCPURL = DefaultDocsMCPURL
 	case "project_id":
 		c.ProjectID = ""
 	case "service_id":
@@ -217,10 +196,10 @@
 		c.Output = DefaultOutput
 	case "analytics":
 		c.Analytics = DefaultAnalytics
+	case "password_storage":
+		c.PasswordStorage = DefaultPasswordStorage
 	case "debug":
 		c.Debug = DefaultDebug
-	case "password_storage":
-		c.PasswordStorage = DefaultPasswordStorage
 	default:
 		return fmt.Errorf("unknown configuration key: %s", key)
 	}
@@ -232,6 +211,8 @@
 	c.APIURL = DefaultAPIURL
 	c.ConsoleURL = DefaultConsoleURL
 	c.GatewayURL = DefaultGatewayURL
+	c.DocsMCP = DefaultDocsMCP
+	c.DocsMCPURL = DefaultDocsMCPURL
 	c.ProjectID = ""
 	c.ServiceID = ""
 	c.Output = DefaultOutput
