package mcp

import (
	"context"
	"encoding/json"
	"fmt"
	"strings"
	"time"

	"github.com/google/jsonschema-go/jsonschema"
	"github.com/modelcontextprotocol/go-sdk/mcp"
	"go.uber.org/zap"

	"github.com/timescale/tiger-cli/internal/tiger/api"
	"github.com/timescale/tiger-cli/internal/tiger/logging"
	"github.com/timescale/tiger-cli/internal/tiger/password"
	"github.com/timescale/tiger-cli/internal/tiger/util"
)

// Service type constants matching OpenAPI spec (uppercase)
const (
	serviceTypeTimescaleDB = "TIMESCALEDB"
	serviceTypePostgres    = "POSTGRES"
	serviceTypeVector      = "VECTOR"
)

// validServiceTypes returns a slice of all valid service type values
func validServiceTypes() []string {
	return []string{
		serviceTypeTimescaleDB,
		serviceTypePostgres,
		serviceTypeVector,
	}
}

// ServiceListInput represents input for service_list
type ServiceListInput struct{}

func (ServiceListInput) Schema() *jsonschema.Schema {
	return util.Must(jsonschema.For[ServiceListInput](nil))
}

// ServiceListOutput represents output for service_list
type ServiceListOutput struct {
	Services []ServiceInfo `json:"services"`
}

func (ServiceListOutput) Schema() *jsonschema.Schema {
	return util.Must(jsonschema.For[ServiceListOutput](nil))
}

// ServiceInfo represents simplified service information for MCP output
type ServiceInfo struct {
	ServiceID string        `json:"id" jsonschema:"Service identifier (10-character alphanumeric string)"`
	Name      string        `json:"name"`
	Status    string        `json:"status" jsonschema:"Service status (e.g., READY, PAUSED, CONFIGURING, UPGRADING)"`
	Type      string        `json:"type"`
	Region    string        `json:"region"`
	Created   string        `json:"created,omitempty"`
	Resources *ResourceInfo `json:"resources,omitempty"`
}

func (ServiceInfo) Schema() *jsonschema.Schema {
	schema := util.Must(jsonschema.For[ServiceInfo](nil))
	schema.Properties["type"].Enum = util.AnySlice(validServiceTypes())
	return schema
}

// ResourceInfo represents resource allocation information
type ResourceInfo struct {
	CPU    string `json:"cpu,omitempty" jsonschema:"CPU allocation (e.g., '0.5 cores', '1 core')"`
	Memory string `json:"memory,omitempty" jsonschema:"Memory allocation (e.g., '2 GB', '4 GB')"`
}

// setServiceIDSchemaProperties sets common service_id schema properties
func setServiceIDSchemaProperties(schema *jsonschema.Schema) {
	schema.Properties["service_id"].Description = "The unique identifier of the service (10-character alphanumeric string). Use service_list to find service IDs."
	schema.Properties["service_id"].Examples = []any{"e6ue9697jf", "u8me885b93"}
	schema.Properties["service_id"].Pattern = "^[a-z0-9]{10}$"
}

// ServiceGetInput represents input for service_get
type ServiceGetInput struct {
	ServiceID string `json:"service_id"`
}

func (ServiceGetInput) Schema() *jsonschema.Schema {
	schema := util.Must(jsonschema.For[ServiceGetInput](nil))
	setServiceIDSchemaProperties(schema)
	return schema
}

// ServiceGetOutput represents output for service_get
type ServiceGetOutput struct {
	Service ServiceDetail `json:"service"`
}

func (ServiceGetOutput) Schema() *jsonschema.Schema {
	return util.Must(jsonschema.For[ServiceGetOutput](nil))
}

// ServiceDetail represents detailed service information
type ServiceDetail struct {
	ServiceID      string        `json:"id" jsonschema:"Service identifier (10-character alphanumeric string)"`
	Name           string        `json:"name"`
	Status         string        `json:"status" jsonschema:"Service status (e.g., READY, PAUSED, CONFIGURING, UPGRADING)"`
	Type           string        `json:"type"`
	Region         string        `json:"region"`
	Created        string        `json:"created,omitempty"`
	Resources      *ResourceInfo `json:"resources,omitempty"`
	Replicas       int           `json:"replicas,omitempty" jsonschema:"Number of HA replicas (0=single node/no HA, 1+=HA enabled)"`
	DirectEndpoint string        `json:"direct_endpoint,omitempty" jsonschema:"Direct database connection endpoint"`
	PoolerEndpoint string        `json:"pooler_endpoint,omitempty" jsonschema:"Connection pooler endpoint"`
	Paused         bool          `json:"paused"`
}

func (ServiceDetail) Schema() *jsonschema.Schema {
	schema := util.Must(jsonschema.For[ServiceDetail](nil))
	schema.Properties["type"].Enum = util.AnySlice(validServiceTypes())
	return schema
}

// ServiceCreateInput represents input for service_create
type ServiceCreateInput struct {
	Name           string   `json:"name,omitempty"`
	Addons         []string `json:"addons,omitempty"`
	Region         string   `json:"region,omitempty"`
	CPUMemory      string   `json:"cpu_memory,omitempty"`
	Replicas       int      `json:"replicas,omitempty"`
	Free           bool     `json:"free,omitempty"`
	Wait           bool     `json:"wait,omitempty"`
	TimeoutMinutes *int     `json:"timeout_minutes,omitempty"`
	SetDefault     bool     `json:"set_default,omitempty"`
}

func (ServiceCreateInput) Schema() *jsonschema.Schema {
	schema := util.Must(jsonschema.For[ServiceCreateInput](nil))

	schema.Properties["name"].Description = "Human-readable name for the service (auto-generated if not provided)"
	schema.Properties["name"].MaxLength = util.Ptr(128) // Matches backend validation
	schema.Properties["name"].Examples = []any{"my-production-db", "analytics-service", "user-store"}

	schema.Properties["addons"].Description = "Array of addons to enable for the service. 'time-series' enables TimescaleDB, 'ai' enables AI/vector extensions. Use empty array for PostgreSQL-only. Defaults to time-series."
	schema.Properties["addons"].Items.Enum = []any{util.AddonTimeSeries, util.AddonAI}
	schema.Properties["addons"].UniqueItems = true

	schema.Properties["region"].Description = "AWS region where the service will be deployed. Choose the region closest to your users for optimal performance. Defaults to us-east-1."
	schema.Properties["region"].Examples = []any{"us-east-1", "us-west-2", "eu-west-1", "eu-central-1", "ap-southeast-1"}

	cpuMemoryCombinations := util.GetAllowedCPUMemoryConfigs().Strings()
	schema.Properties["cpu_memory"].Description = fmt.Sprintf("CPU and memory allocation combination. Choose from the available configurations. Defaults to %s", cpuMemoryCombinations[0])
	schema.Properties["cpu_memory"].Enum = util.AnySlice(cpuMemoryCombinations)

	schema.Properties["replicas"].Description = "Number of high-availability replicas for fault tolerance. Higher replica counts increase cost but improve availability."
	schema.Properties["replicas"].Minimum = util.Ptr(0.0)
	schema.Properties["replicas"].Maximum = util.Ptr(5.0)
	schema.Properties["replicas"].Default = util.Must(json.Marshal(0))
	schema.Properties["replicas"].Examples = []any{0, 1, 2}

	schema.Properties["free"].Description = "Create a free service. When true, addons, region, cpu_memory, and replicas cannot be specified."
	schema.Properties["free"].Default = util.Must(json.Marshal(false))
	schema.Properties["free"].Examples = []any{false, true}

	schema.Properties["wait"].Description = "Whether to wait for the service to be fully ready before returning. Default is false and is recommended because service creation can take a few minutes and it's usually better to return immediately. ONLY set to true if the user explicitly needs to use the service immediately to continue the same conversation."
	schema.Properties["wait"].Default = util.Must(json.Marshal(false))
	schema.Properties["wait"].Examples = []any{false, true}

	schema.Properties["timeout_minutes"].Description = "Timeout in minutes when waiting for service to be ready. Only used when 'wait' is true."
	schema.Properties["timeout_minutes"].Minimum = util.Ptr(0.0)
	schema.Properties["timeout_minutes"].Default = util.Must(json.Marshal(30))
	schema.Properties["timeout_minutes"].Examples = []any{15, 30, 60}

	schema.Properties["set_default"].Description = "Whether to set the newly created service as the default service. When true, the service will be set as the default for future commands."
	schema.Properties["set_default"].Default = util.Must(json.Marshal(true))
	schema.Properties["set_default"].Examples = []any{true, false}

	return schema
}

// ServiceCreateOutput represents output for service_create
type ServiceCreateOutput struct {
	Service         ServiceDetail                   `json:"service"`
	Message         string                          `json:"message"`
	PasswordStorage *password.PasswordStorageResult `json:"password_storage,omitempty"`
}

func (ServiceCreateOutput) Schema() *jsonschema.Schema {
	return util.Must(jsonschema.For[ServiceCreateOutput](nil))
}

// ServiceUpdatePasswordInput represents input for service_update_password
type ServiceUpdatePasswordInput struct {
	ServiceID string `json:"service_id"`
	Password  string `json:"password"`
}

func (ServiceUpdatePasswordInput) Schema() *jsonschema.Schema {
	schema := util.Must(jsonschema.For[ServiceUpdatePasswordInput](nil))

	setServiceIDSchemaProperties(schema)

	schema.Properties["password"].Description = "The new password for the 'tsdbadmin' user. Must be strong and secure."
	schema.Properties["password"].Examples = []any{"MySecurePassword123!"}

	return schema
}

// ServiceUpdatePasswordOutput represents output for service_update_password
type ServiceUpdatePasswordOutput struct {
	Message         string                          `json:"message"`
	PasswordStorage *password.PasswordStorageResult `json:"password_storage,omitempty"`
}

func (ServiceUpdatePasswordOutput) Schema() *jsonschema.Schema {
	return util.Must(jsonschema.For[ServiceUpdatePasswordOutput](nil))
}

// registerServiceTools registers service management tools with comprehensive schemas and descriptions
func (s *Server) registerServiceTools() {
	// service_list
	mcp.AddTool(s.mcpServer, &mcp.Tool{
		Name:  "service_list",
		Title: "List Database Services",
		Description: "List all database services in current TigerData project. " +
			"Returns services with status, type, region, and resource allocation.",
		InputSchema:  ServiceListInput{}.Schema(),
		OutputSchema: ServiceListOutput{}.Schema(),
		Annotations: &mcp.ToolAnnotations{
			ReadOnlyHint: true,
			Title:        "List Database Services",
		},
	}, s.handleServiceList)

	// service_get
	mcp.AddTool(s.mcpServer, &mcp.Tool{
		Name:  "service_get",
		Title: "Get Service Details",
		Description: "Get detailed information for a specific database service. " +
			"Returns connection endpoints, replica configuration, resource allocation, creation time, and status.",
		InputSchema:  ServiceGetInput{}.Schema(),
		OutputSchema: ServiceGetOutput{}.Schema(),
		Annotations: &mcp.ToolAnnotations{
			ReadOnlyHint: true,
			Title:        "Get Service Details",
		},
	}, s.handleServiceGet)

	// service_create
	mcp.AddTool(s.mcpServer, &mcp.Tool{
		Name:  "service_create",
		Title: "Create Database Service",
		Description: `Create a new database service in TigerData Cloud with specified type, compute resources, region, and HA options.

Default behavior: Returns immediately while service provisions in background (recommended).
Setting wait=true will block for a few minutes until ready - only use if user explicitly needs immediate access.
timeout_minutes: Wait duration in minutes (only relevant with wait=true).

WARNING: Creates billable resources.`,
		InputSchema:  ServiceCreateInput{}.Schema(),
		OutputSchema: ServiceCreateOutput{}.Schema(),
		Annotations: &mcp.ToolAnnotations{
			DestructiveHint: util.Ptr(false), // Creates resources but doesn't modify existing
			IdempotentHint:  false,           // Creating with same name would fail
			Title:           "Create Database Service",
		},
	}, s.handleServiceCreate)

	// service_update_password
	mcp.AddTool(s.mcpServer, &mcp.Tool{
		Name:  "service_update_password",
		Title: "Update Service Password",
		Description: "Update master password for 'tsdbadmin' user of a database service. " +
			"Takes effect immediately. May terminate existing connections.",
		InputSchema:  ServiceUpdatePasswordInput{}.Schema(),
		OutputSchema: ServiceUpdatePasswordOutput{}.Schema(),
		Annotations: &mcp.ToolAnnotations{
			DestructiveHint: util.Ptr(true), // Modifies authentication credentials
			IdempotentHint:  true,           // Same password can be set multiple times
			Title:           "Update Service Password",
		},
	}, s.handleServiceUpdatePassword)
}

// handleServiceList handles the service_list MCP tool
func (s *Server) handleServiceList(ctx context.Context, req *mcp.CallToolRequest, input ServiceListInput) (*mcp.CallToolResult, ServiceListOutput, error) {
	// Load config and validate project ID
	cfg, err := s.loadConfigWithProjectID()
	if err != nil {
		return nil, ServiceListOutput{}, err
	}

	// Create fresh API client with current credentials
	apiClient, err := s.createAPIClient()
	if err != nil {
		return nil, ServiceListOutput{}, err
	}

	logging.Debug("MCP: Listing services", zap.String("project_id", cfg.ProjectID))

	// Make API call to list services
	ctx, cancel := context.WithTimeout(ctx, 30*time.Second)
	defer cancel()

	resp, err := apiClient.GetProjectsProjectIdServicesWithResponse(ctx, cfg.ProjectID)
	if err != nil {
		return nil, ServiceListOutput{}, fmt.Errorf("failed to list services: %w", err)
	}

	// Handle API response
	if resp.StatusCode() != 200 {
		return nil, ServiceListOutput{}, resp.JSON4XX
	}

	if resp.JSON200 == nil {
		return nil, ServiceListOutput{Services: []ServiceInfo{}}, nil
	}

	services := *resp.JSON200
	output := ServiceListOutput{
		Services: make([]ServiceInfo, len(services)),
	}

	for i, service := range services {
		output.Services[i] = s.convertToServiceInfo(service)
	}

	return nil, output, nil
}

// handleServiceGet handles the service_get MCP tool
func (s *Server) handleServiceGet(ctx context.Context, req *mcp.CallToolRequest, input ServiceGetInput) (*mcp.CallToolResult, ServiceGetOutput, error) {
	// Load config and validate project ID
	cfg, err := s.loadConfigWithProjectID()
	if err != nil {
		return nil, ServiceGetOutput{}, err
	}

	// Create fresh API client with current credentials
	apiClient, err := s.createAPIClient()
	if err != nil {
		return nil, ServiceGetOutput{}, err
	}

	logging.Debug("MCP: Getting service details",
		zap.String("project_id", cfg.ProjectID),
		zap.String("service_id", input.ServiceID))

	// Make API call to get service details
	ctx, cancel := context.WithTimeout(ctx, 30*time.Second)
	defer cancel()

	resp, err := apiClient.GetProjectsProjectIdServicesServiceIdWithResponse(ctx, cfg.ProjectID, input.ServiceID)
	if err != nil {
		return nil, ServiceGetOutput{}, fmt.Errorf("failed to get service details: %w", err)
	}

	// Handle API response
<<<<<<< HEAD
	switch resp.StatusCode() {
	case 200:
		if resp.JSON200 == nil {
			return nil, ServiceGetOutput{}, fmt.Errorf("empty response from API")
		}

		service := *resp.JSON200
		output := ServiceGetOutput{
			Service: s.convertToServiceDetail(service),
		}

		return nil, output, nil

	case 401:
		return nil, ServiceGetOutput{}, fmt.Errorf("authentication failed: invalid API key")
	case 403:
		return nil, ServiceGetOutput{}, fmt.Errorf("permission denied: insufficient access to service")
	case 404:
		return nil, ServiceGetOutput{}, fmt.Errorf("service '%s' not found in project '%s'", input.ServiceID, cfg.ProjectID)
	default:
		return nil, ServiceGetOutput{}, fmt.Errorf("API request failed with status %d", resp.StatusCode())
=======
	if resp.StatusCode() != 200 {
		return nil, ServiceShowOutput{}, resp.JSON4XX
	}

	service := *resp.JSON200
	output := ServiceShowOutput{
		Service: s.convertToServiceDetail(service),
>>>>>>> 570c06d6
	}

	return nil, output, nil
}

// handleServiceCreate handles the service_create MCP tool
func (s *Server) handleServiceCreate(ctx context.Context, req *mcp.CallToolRequest, input ServiceCreateInput) (*mcp.CallToolResult, ServiceCreateOutput, error) {
	// Load config and validate project ID
	cfg, err := s.loadConfigWithProjectID()
	if err != nil {
		return nil, ServiceCreateOutput{}, err
	}

	// Create fresh API client with current credentials
	apiClient, err := s.createAPIClient()
	if err != nil {
		return nil, ServiceCreateOutput{}, err
	}

	// Auto-generate service name if not provided
	if input.Name == "" {
		input.Name = util.GenerateServiceName()
	}

	var cpuMillis, memoryGbs int
	if input.Free {
		// Validate free service restrictions
		if input.Addons != nil {
			return nil, ServiceCreateOutput{}, fmt.Errorf("addons cannot be specified for free services")
		}
		if input.Region != "" {
			return nil, ServiceCreateOutput{}, fmt.Errorf("region cannot be specified for free services")
		}
		if input.CPUMemory != "" {
			return nil, ServiceCreateOutput{}, fmt.Errorf("cpu_memory cannot be specified for free services")
		}
		if input.Replicas != 0 {
			return nil, ServiceCreateOutput{}, fmt.Errorf("replicas cannot be specified for free services")
		}

		// Set free service defaults (in the future, we might geolocate
		// the user to the closest free region here)
		input.Region = "us-east-1"
	} else {
		// Set default addons if not provided
		if input.Addons == nil {
			input.Addons = []string{util.AddonTimeSeries}
		} else {
			// Validate addons for non-free services
			for _, addon := range input.Addons {
				if !util.IsValidAddon(addon) {
					return nil, ServiceCreateOutput{}, fmt.Errorf("invalid addon '%s'. Valid addons: %s", addon, strings.Join(util.ValidAddons(), ", "))
				}
			}
		}

		// Set default region if not provided
		if input.Region == "" {
			input.Region = "us-east-1"
		}

		// Set default CPU/Memory if not provided
		if input.CPUMemory == "" {
			config := util.GetAllowedCPUMemoryConfigs()[0] // Default to smallest config (0.5 CPU/2GB)
			cpuMillis, memoryGbs = config.CPUMillis, config.MemoryGbs
		} else {
			// Validate cpu/memory for non-free services
			cpuMillis, memoryGbs, err = util.ParseCPUMemory(input.CPUMemory)
			if err != nil {
				return nil, ServiceCreateOutput{}, fmt.Errorf("invalid CPU/Memory specification: %w", err)
			}
		}

	}

	logging.Debug("MCP: Creating service",
		zap.String("project_id", cfg.ProjectID),
		zap.String("name", input.Name),
		zap.Strings("addons", input.Addons),
		zap.String("region", input.Region),
		zap.Int("cpu", cpuMillis),
		zap.Int("memory", memoryGbs),
		zap.Int("replicas", input.Replicas),
		zap.Bool("free", input.Free),
	)

	// Prepare service creation request
	serviceCreateReq := api.ServiceCreate{
		Name:         input.Name,
		Addons:       util.ConvertStringSlice[api.ServiceCreateAddons](input.Addons),
		RegionCode:   input.Region,
		ReplicaCount: input.Replicas,
		CpuMillis:    cpuMillis,
		MemoryGbs:    memoryGbs,
	}

	// Set free flag if specified
	if input.Free {
		serviceCreateReq.Free = &input.Free
	}

	// Make API call to create service
	ctx, cancel := context.WithTimeout(ctx, 30*time.Second)
	defer cancel()

	resp, err := apiClient.PostProjectsProjectIdServicesWithResponse(ctx, cfg.ProjectID, serviceCreateReq)
	if err != nil {
		return nil, ServiceCreateOutput{}, fmt.Errorf("failed to create service: %w", err)
	}

	// Handle API response
	if resp.StatusCode() != 202 {
		return nil, ServiceCreateOutput{}, resp.JSON4XX
	}

	service := *resp.JSON202
	serviceID := util.Deref(service.ServiceId)
	serviceStatus := util.DerefStr(service.Status)

	// Capture initial password from creation response and save it immediately
	var initialPassword string
	if service.InitialPassword != nil {
		initialPassword = *service.InitialPassword
	}

	output := ServiceCreateOutput{
		Service: s.convertToServiceDetail(service),
		Message: "Service creation request accepted. The service may still be provisioning.",
	}

	// Save password immediately after service creation, before any waiting
	// This ensures the password is stored even if the wait fails or is interrupted
	if initialPassword != "" {
		result, err := password.SavePasswordWithResult(api.Service(service), initialPassword)
		output.PasswordStorage = &result
		if err != nil {
			logging.Debug("MCP: Password storage failed", zap.Error(err))
		} else {
			logging.Debug("MCP: Password saved successfully", zap.String("method", result.Method))
		}
	}

	// Set as default service if requested (defaults to true)
	if input.SetDefault {
		if err := cfg.Set("service_id", serviceID); err != nil {
			// Log warning but don't fail the service creation
			logging.Debug("MCP: Failed to set service as default", zap.Error(err))
		} else {
			logging.Debug("MCP: Set service as default", zap.String("service_id", serviceID))
		}
	}

	// If wait is explicitly requested, wait for service to be ready
	if input.Wait {
		timeout := time.Duration(*input.TimeoutMinutes) * time.Minute

		output.Service, err = s.waitForServiceReady(apiClient, cfg.ProjectID, serviceID, timeout, serviceStatus)
		if err != nil {
			output.Message = fmt.Sprintf("Error: %s", err.Error())
		} else {
			output.Message = "Service created successfully and is ready!"
		}
	}

	return nil, output, nil
}

// handleServiceUpdatePassword handles the service_update_password MCP tool
func (s *Server) handleServiceUpdatePassword(ctx context.Context, req *mcp.CallToolRequest, input ServiceUpdatePasswordInput) (*mcp.CallToolResult, ServiceUpdatePasswordOutput, error) {
	// Load config and validate project ID
	cfg, err := s.loadConfigWithProjectID()
	if err != nil {
		return nil, ServiceUpdatePasswordOutput{}, err
	}

	// Create fresh API client with current credentials
	apiClient, err := s.createAPIClient()
	if err != nil {
		return nil, ServiceUpdatePasswordOutput{}, err
	}

	logging.Debug("MCP: Updating service password",
		zap.String("project_id", cfg.ProjectID),
		zap.String("service_id", input.ServiceID))

	// Prepare password update request
	updateReq := api.UpdatePasswordInput{
		Password: input.Password,
	}

	// Make API call to update password
	ctx, cancel := context.WithTimeout(ctx, 30*time.Second)
	defer cancel()

	resp, err := apiClient.PostProjectsProjectIdServicesServiceIdUpdatePasswordWithResponse(ctx, cfg.ProjectID, input.ServiceID, updateReq)
	if err != nil {
		return nil, ServiceUpdatePasswordOutput{}, fmt.Errorf("failed to update service password: %w", err)
	}

	// Handle API response
	if resp.StatusCode() != 200 && resp.StatusCode() != 204 {
		return nil, ServiceUpdatePasswordOutput{}, resp.JSON4XX
	}

	output := ServiceUpdatePasswordOutput{
		Message: "Master password for 'tsdbadmin' user updated successfully",
	}

	// Get service details for password storage (similar to CLI implementation)
	serviceResp, err := apiClient.GetProjectsProjectIdServicesServiceIdWithResponse(ctx, cfg.ProjectID, input.ServiceID)
	if err == nil && serviceResp.StatusCode() == 200 && serviceResp.JSON200 != nil {
		// Save the new password using the shared util function
		result, err := password.SavePasswordWithResult(api.Service(*serviceResp.JSON200), input.Password)
		output.PasswordStorage = &result
		if err != nil {
			logging.Debug("MCP: Password storage failed", zap.Error(err))
		} else {
			logging.Debug("MCP: Password saved successfully", zap.String("method", result.Method))
		}
	}

	return nil, output, nil
}<|MERGE_RESOLUTION|>--- conflicted
+++ resolved
@@ -355,37 +355,13 @@
 	}
 
 	// Handle API response
-<<<<<<< HEAD
-	switch resp.StatusCode() {
-	case 200:
-		if resp.JSON200 == nil {
-			return nil, ServiceGetOutput{}, fmt.Errorf("empty response from API")
-		}
-
-		service := *resp.JSON200
-		output := ServiceGetOutput{
-			Service: s.convertToServiceDetail(service),
-		}
-
-		return nil, output, nil
-
-	case 401:
-		return nil, ServiceGetOutput{}, fmt.Errorf("authentication failed: invalid API key")
-	case 403:
-		return nil, ServiceGetOutput{}, fmt.Errorf("permission denied: insufficient access to service")
-	case 404:
-		return nil, ServiceGetOutput{}, fmt.Errorf("service '%s' not found in project '%s'", input.ServiceID, cfg.ProjectID)
-	default:
-		return nil, ServiceGetOutput{}, fmt.Errorf("API request failed with status %d", resp.StatusCode())
-=======
 	if resp.StatusCode() != 200 {
-		return nil, ServiceShowOutput{}, resp.JSON4XX
+		return nil, ServiceGetOutput{}, resp.JSON4XX
 	}
 
 	service := *resp.JSON200
-	output := ServiceShowOutput{
+	output := ServiceGetOutput{
 		Service: s.convertToServiceDetail(service),
->>>>>>> 570c06d6
 	}
 
 	return nil, output, nil
