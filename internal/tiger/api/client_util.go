package api

import (
	"context"
	"encoding/base64"
	"errors"
	"fmt"
	"net/http"
	"sync"
	"time"

	"github.com/timescale/tiger-cli/internal/tiger/config"
)

// Shared HTTP client with resource limits to prevent resource exhaustion under load
var (
	httpClientOnce   sync.Once
	sharedHTTPClient *http.Client
)

// getHTTPClient returns a singleton HTTP client with essential resource limits
// Focuses on preventing resource leaks while using reasonable Go defaults elsewhere
func getHTTPClient() *http.Client {
	httpClientOnce.Do(func() {
		// Clone default transport to inherit sensible defaults, then customize key settings
		transport := http.DefaultTransport.(*http.Transport).Clone()

		// Essential resource limits to prevent exhaustion
		transport.MaxIdleConns = 100                 // Limit total idle connections
		transport.MaxIdleConnsPerHost = 10           // Limit per-host idle connections
		transport.IdleConnTimeout = 90 * time.Second // Clean up idle connections

		sharedHTTPClient = &http.Client{
			Transport: transport,
			Timeout:   30 * time.Second, // Overall request timeout
		}
	})
	return sharedHTTPClient
}

// NewTigerClient creates a new API client with the given config, API key, and project ID
func NewTigerClient(cfg *config.Config, apiKey string) (*ClientWithResponses, error) {
	// Use shared HTTP client with resource limits
	httpClient := getHTTPClient()

	// Create the API client
	client, err := NewClientWithResponses(cfg.APIURL, WithHTTPClient(httpClient), WithRequestEditorFn(func(ctx context.Context, req *http.Request) error {
		// Add API key to Authorization header
		encodedKey := base64.StdEncoding.EncodeToString([]byte(apiKey))
		req.Header.Set("Authorization", "Basic "+encodedKey)
		// Add User-Agent header to identify CLI version
		req.Header.Set("User-Agent", fmt.Sprintf("tiger-cli/%s", config.Version))
		return nil
	}))

	if err != nil {
		return nil, fmt.Errorf("failed to create API client: %w", err)
	}

	return client, nil
}

// ValidateAPIKey validates the API key by making a test API call
<<<<<<< HEAD
func ValidateAPIKey(cfg *config.Config, apiKey string, projectID string) error {
	client, err := NewTigerClient(cfg, apiKey)
=======
func ValidateAPIKey(ctx context.Context, apiKey string, projectID string) error {
	client, err := NewTigerClient(apiKey)
>>>>>>> 9a82a024
	if err != nil {
		return fmt.Errorf("failed to create client: %w", err)
	}

	return ValidateAPIKeyWithClient(ctx, client, projectID)
}

// ValidateAPIKeyWithClient validates the API key using the provided client interface
func ValidateAPIKeyWithClient(ctx context.Context, client ClientWithResponsesInterface, projectID string) error {
	ctx, cancel := context.WithTimeout(ctx, 10*time.Second)
	defer cancel()

	// Use provided project ID if available, otherwise use a dummy one
	targetProjectID := projectID
	if targetProjectID == "" {
		// Use a dummy project ID for validation when none is provided
		targetProjectID = "00000000-0000-0000-0000-000000000000"
	}

	// Try to call a simple endpoint
	// The API should return 401/403 for invalid API key, and 404 for non-existent project
	resp, err := client.GetProjectsProjectIdServicesWithResponse(ctx, targetProjectID)
	if err != nil {
		return fmt.Errorf("API call failed: %w", err)
	}

	// Check the response status
	if resp.StatusCode() != 200 {
		if resp.StatusCode() == 404 {
			// Project not found, but API key is valid
			return nil
		}
		if resp.JSON4XX != nil {
			return resp.JSON4XX
		} else {
			return errors.New("unexpected API response: 500")
		}
	} else {
		return nil
	}
}

// Error implements the error interface for the Error type.
// This allows Error values to be used directly as Go errors.
func (e *Error) Error() string {
	if e == nil {
		return "unknown error"
	}
	if e.Message != nil && *e.Message != "" {
		return *e.Message
	}
	return "unknown error"
}<|MERGE_RESOLUTION|>--- conflicted
+++ resolved
@@ -61,13 +61,8 @@
 }
 
 // ValidateAPIKey validates the API key by making a test API call
-<<<<<<< HEAD
-func ValidateAPIKey(cfg *config.Config, apiKey string, projectID string) error {
+func ValidateAPIKey(ctx context.Context, cfg *config.Config, apiKey string, projectID string) error {
 	client, err := NewTigerClient(cfg, apiKey)
-=======
-func ValidateAPIKey(ctx context.Context, apiKey string, projectID string) error {
-	client, err := NewTigerClient(apiKey)
->>>>>>> 9a82a024
 	if err != nil {
 		return fmt.Errorf("failed to create client: %w", err)
 	}
