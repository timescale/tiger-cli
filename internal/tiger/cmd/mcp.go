--- conflicted
+++ resolved
@@ -227,7 +227,6 @@
 func startStdioServer(ctx context.Context) (runErr error) {
 	logging.Info("Starting Tiger MCP server", zap.String("transport", "stdio"))
 
-<<<<<<< HEAD
 	// Get config
 	cfg, err := config.Load()
 	if err != nil {
@@ -243,12 +242,6 @@
 		)
 	}()
 
-	// Setup graceful shutdown handling
-	ctx, stop := signalContext(ctx)
-	defer stop()
-
-=======
->>>>>>> 9a82a024
 	// Create MCP server
 	server, err := mcp.NewServer(ctx)
 	if err != nil {
@@ -272,7 +265,6 @@
 func startHTTPServer(ctx context.Context, host string, port int) (runErr error) {
 	logging.Info("Starting Tiger MCP server", zap.String("transport", "http"))
 
-<<<<<<< HEAD
 	// Get config
 	cfg, err := config.Load()
 	if err != nil {
@@ -288,12 +280,6 @@
 		)
 	}()
 
-	// Setup graceful shutdown handling
-	ctx, stop := signalContext(ctx)
-	defer stop()
-
-=======
->>>>>>> 9a82a024
 	// Create MCP server
 	server, err := mcp.NewServer(ctx)
 	if err != nil {
