package cmd

import (
	"bufio"
	"context"
	"errors"
	"fmt"
	"io"
	"os"
	"strings"
	"time"

	"github.com/olekukonko/tablewriter"
	"github.com/spf13/cobra"
	"github.com/spf13/viper"

	"github.com/timescale/tiger-cli/internal/tiger/analytics"
	"github.com/timescale/tiger-cli/internal/tiger/api"
	"github.com/timescale/tiger-cli/internal/tiger/config"
	"github.com/timescale/tiger-cli/internal/tiger/password"
	"github.com/timescale/tiger-cli/internal/tiger/util"
)

var (
	// getCredentialsForService can be overridden for testing
	getCredentialsForService = config.GetCredentials
)

// buildServiceCmd creates the main service command with all subcommands
func buildServiceCmd() *cobra.Command {
	cmd := &cobra.Command{
		Use:     "service",
		Aliases: []string{"services", "svc"},
		Short:   "Manage database services",
		Long:    `Manage database services within Tiger Cloud platform.`,
	}

	// Add all subcommands
	cmd.AddCommand(buildServiceGetCmd())
	cmd.AddCommand(buildServiceListCmd())
	cmd.AddCommand(buildServiceCreateCmd())
	cmd.AddCommand(buildServiceDeleteCmd())
	cmd.AddCommand(buildServiceUpdatePasswordCmd())
	cmd.AddCommand(buildServiceForkCmd())

	return cmd
}

// buildServiceGetCmd represents the get command under service
func buildServiceGetCmd() *cobra.Command {
	var withPassword bool
	var output string

	cmd := &cobra.Command{
		Use:     "get [service-id]",
		Aliases: []string{"describe", "show"},
		Short:   "Show detailed information about a service",
		Long: `Show detailed information about a specific database service.

The service ID can be provided as an argument or will use the default service
from your configuration. This command displays comprehensive information about
the service including configuration, status, endpoints, and resource usage.

Examples:
  # Get default service details
  tiger service get

  # Get specific service details
  tiger service get svc-12345

  # Get service details in JSON format
  tiger service get svc-12345 --output json

  # Get service details in YAML format
  tiger service get svc-12345 --output yaml`,
<<<<<<< HEAD
		Args: cobra.MaximumNArgs(1),
		RunE: func(cmd *cobra.Command, args []string) (runErr error) {
			cmd.SilenceUsage = true

=======
		ValidArgsFunction: serviceIDCompletion,
		RunE: func(cmd *cobra.Command, args []string) error {
>>>>>>> 6e0d726d
			// Get config
			cfg, err := config.Load()
			if err != nil {
				return fmt.Errorf("failed to load config: %w", err)
			}

			// Use flag value if provided, otherwise use config value
			if cmd.Flags().Changed("output") {
				cfg.Output = output
			}

			// Determine service ID
			serviceID, err := getServiceID(cfg, args)
			if err != nil {
				return err
			}

			// Get API key and project ID for authentication
			apiKey, projectID, err := getCredentialsForService()
			if err != nil {
				return exitWithCode(ExitAuthenticationError, fmt.Errorf("authentication required: %w. Please run 'tiger auth login'", err))
			}

			// Create API client
			client, err := api.NewTigerClient(cfg, apiKey)
			if err != nil {
				return fmt.Errorf("failed to create API client: %w", err)
			}

			// Track analytics
			a := analytics.New(cfg, client, projectID)
			defer func() {
				a.Track("Run tiger service get",
					analytics.Property("service_id", serviceID),
					analytics.FlagSet(cmd.Flags()),
					analytics.Error(runErr),
				)
			}()

			// Make API call to get service details
			ctx, cancel := context.WithTimeout(cmd.Context(), 30*time.Second)
			defer cancel()

			resp, err := client.GetProjectsProjectIdServicesServiceIdWithResponse(ctx, projectID, serviceID)
			if err != nil {
				return fmt.Errorf("failed to get service details: %w", err)
			}

			// Handle API response
			if resp.StatusCode() != 200 {
				return exitWithErrorFromStatusCode(resp.StatusCode(), resp.JSON4XX)
			}

			if resp.JSON200 == nil {
				return fmt.Errorf("empty response from API")
			}

			service := *resp.JSON200

			// Output service in requested format
			return outputService(cmd, service, cfg.Output, withPassword, true)
		},
	}

	cmd.Flags().BoolVar(&withPassword, "with-password", false, "Include password in output")
	cmd.Flags().VarP((*outputWithEnvFlag)(&output), "output", "o", "output format (json, yaml, env, table)")

	return cmd
}

// serviceListCmd represents the list command under service
func buildServiceListCmd() *cobra.Command {
	var output string

	cmd := &cobra.Command{
		Use:   "list",
		Short: "List all services",
		Long:  `List all database services in the current project.`,
		Args:  cobra.NoArgs,
		RunE: func(cmd *cobra.Command, args []string) (runErr error) {
			cmd.SilenceUsage = true

			// Get config
			cfg, err := config.Load()
			if err != nil {
				return fmt.Errorf("failed to load config: %w", err)
			}

			// Use flag value if provided, otherwise use config value
			if cmd.Flags().Changed("output") {
				cfg.Output = output
			}

			// Get API key and project ID for authentication
			apiKey, projectID, err := getCredentialsForService()
			if err != nil {
				return exitWithCode(ExitAuthenticationError, fmt.Errorf("authentication required: %w. Please run 'tiger auth login'", err))
			}

			// Create API client
			client, err := api.NewTigerClient(cfg, apiKey)
			if err != nil {
				return fmt.Errorf("failed to create API client: %w", err)
			}

			// Track analytics
			a := analytics.New(cfg, client, projectID)
			defer func() {
				a.Track("Run tiger service list",
					analytics.FlagSet(cmd.Flags()),
					analytics.Error(runErr),
				)
			}()

			// Make API call to list services
			ctx, cancel := context.WithTimeout(cmd.Context(), 30*time.Second)
			defer cancel()

			resp, err := client.GetProjectsProjectIdServicesWithResponse(ctx, projectID)
			if err != nil {
				return fmt.Errorf("failed to list services: %w", err)
			}

			statusOutput := cmd.ErrOrStderr()

			// Handle API response
			if resp.StatusCode() != 200 {
				return exitWithErrorFromStatusCode(resp.StatusCode(), resp.JSON4XX)
			}

			services := *resp.JSON200

			if len(services) == 0 {
				fmt.Fprintln(statusOutput, "🏜️  No services found! Your project is looking a bit empty.")
				fmt.Fprintln(statusOutput, "🚀 Ready to get started? Create your first service with: tiger service create")
				return nil
			}

			if resp.JSON200 == nil {
				fmt.Fprintln(statusOutput, "🏜️  No services found! Your project is looking a bit empty.")
				fmt.Fprintln(statusOutput, "🚀 Ready to get started? Create your first service with: tiger service create")
				return nil
			}

			// Output services in requested format
			return outputServices(cmd, services, cfg.Output)
		},
	}

	cmd.Flags().VarP((*outputFlag)(&output), "output", "o", "output format (json, yaml, table)")

	return cmd
}

// serviceCreateCmd represents the create command under service
func buildServiceCreateCmd() *cobra.Command {
	var createServiceName string
	var createAddons []string
	var createRegionCode string
	var createCpuMillis string
	var createMemoryGBs string
	var createReplicaCount int
	var createNoWait bool
	var createWaitTimeout time.Duration
	var createNoSetDefault bool
	var createWithPassword bool
	var createEnvironment string
	var output string

	cmd := &cobra.Command{
		Use:   "create",
		Short: "Create a new database service",
		Long: `Create a new database service in the current project.

The default type of service created depends on your plan:
- Free plan: Creates a service with shared CPU/memory and the 'time-series' and 'ai' add-ons
- Paid plans: Creates a service with 0.5 CPU / 2 GB memory and the 'time-series' add-on

By default, the newly created service will be set as your default service for future
commands. Use --no-set-default to prevent this behavior.

Examples:
  # Create a TimescaleDB service with all defaults (0.5 CPU, 2GB, us-east-1, auto-generated name)
  tiger service create

  # Create a free TimescaleDB service
  tiger service create --name free-db --cpu shared

  # Create a TimescaleDB service with AI add-ons
  tiger service create --name hybrid-db --addons time-series,ai

  # Create a plain Postgres service
  tiger service create --name postgres-db --addons none

  # Create a service with more resources (waits for ready by default)
  tiger service create --name resources-db --cpu 2000 --memory 8 --replicas 2

  # Create service in a different region
  tiger service create --name eu-db --region eu-central-1

  # Create service without setting it as default
  tiger service create --name temp-db --no-set-default

  # Create service specifying only CPU (memory will be auto-configured to 8GB)
  tiger service create --name auto-memory --cpu 2000

  # Create service specifying only memory (CPU will be auto-configured to 4000m)
  tiger service create --name auto-cpu --memory 16

  # Create service without waiting for completion
  tiger service create --name quick-db --no-wait

  # Create service with custom wait timeout
  tiger service create --name patient-db --wait-timeout 1h

Allowed CPU/Memory Configurations:
  shared / shared       |  0.5 CPU (500m) / 2GB    |  1 CPU (1000m) / 4GB     |  2 CPU (2000m) / 8GB
  4 CPU (4000m) / 16GB  |  8 CPU (8000m) / 32GB    |  16 CPU (16000m) / 64GB  |  32 CPU (32000m) / 128GB

Note: You can specify both CPU and memory together, or specify only one (the other will be automatically configured).`,
		Args: cobra.NoArgs,
		RunE: func(cmd *cobra.Command, args []string) (runErr error) {
			// Auto-generate service name if not provided
			if createServiceName == "" {
				createServiceName = util.GenerateServiceName()
			}

			// Validate addons and resources
			addons, err := util.ValidateAddons(createAddons)
			if err != nil {
				return err
			}
			if createReplicaCount < 0 {
				return fmt.Errorf("replica count must be non-negative (--replicas)")
			}

			// Validate and normalize environment tag (case-insensitive)
			createEnvironment = strings.ToUpper(createEnvironment)
			if createEnvironment != "DEV" && createEnvironment != "PROD" {
				return fmt.Errorf("environment must be either 'DEV' or 'PROD', got '%s'", createEnvironment)
			}

			// Validate and normalize CPU/Memory configuration
			cpuMillis, memoryGBs, err := util.ValidateAndNormalizeCPUMemory(createCpuMillis, createMemoryGBs)
			if err != nil {
				return err
			}

			// Validate wait timeout (Cobra handles parsing automatically)
			if createWaitTimeout <= 0 {
				return fmt.Errorf("wait timeout must be positive, got %v", createWaitTimeout)
			}

			cmd.SilenceUsage = true

			// Get config
			cfg, err := config.Load()
			if err != nil {
				return fmt.Errorf("failed to load config: %w", err)
			}

			// Use flag value if provided, otherwise use config value
			if cmd.Flags().Changed("output") {
				cfg.Output = output
			}

			// Get API key and project ID for authentication
			apiKey, projectID, err := getCredentialsForService()
			if err != nil {
				return exitWithCode(ExitAuthenticationError, fmt.Errorf("authentication required: %w. Please run 'tiger auth login'", err))
			}

			// Create API client
			client, err := api.NewTigerClient(cfg, apiKey)
			if err != nil {
				return fmt.Errorf("failed to create API client: %w", err)
			}

			// Track analytics
			var serviceID string
			a := analytics.New(cfg, client, projectID)
			defer func() {
				a.Track("Run tiger service create",
					analytics.NonZero("service_id", serviceID),
					analytics.FlagSet(cmd.Flags()),
					analytics.Error(runErr),
				)
			}()

			// Prepare service creation request
			environmentTag := api.EnvironmentTag(createEnvironment)
			serviceCreateReq := api.ServiceCreate{
				Name:           createServiceName,
				Addons:         util.ConvertStringSlicePtr[api.ServiceCreateAddons](addons),
				ReplicaCount:   &createReplicaCount,
				CpuMillis:      cpuMillis,
				MemoryGbs:      memoryGBs,
				EnvironmentTag: &environmentTag,
			}

			if createRegionCode != "" {
				serviceCreateReq.RegionCode = &createRegionCode
			}

			// Make API call to create service
			ctx, cancel := context.WithTimeout(cmd.Context(), 30*time.Second)
			defer cancel()

			// All status messages go to stderr
			statusOutput := cmd.ErrOrStderr()

			if cmd.Flags().Changed("name") {
				fmt.Fprintf(statusOutput, "🚀 Creating service '%s'...\n", createServiceName)
			} else {
				fmt.Fprintf(statusOutput, "🚀 Creating service '%s' (auto-generated name)...\n", createServiceName)
			}
			resp, err := client.PostProjectsProjectIdServicesWithResponse(ctx, projectID, serviceCreateReq)
			if err != nil {
				return fmt.Errorf("failed to create service: %w", err)
			}

			// Handle API response
			switch resp.StatusCode() {
			case 202:
				// Success - service creation accepted
				if resp.JSON202 == nil {
					fmt.Fprintln(statusOutput, "✅ Service creation request accepted!")
					return nil
				}

				service := *resp.JSON202
				serviceID = util.Deref(service.ServiceId)
				fmt.Fprintf(statusOutput, "✅ Service creation request accepted!\n")
				fmt.Fprintf(statusOutput, "📋 Service ID: %s\n", serviceID)

				// Save password immediately after service creation, before any waiting
				// This ensures users have access even if they interrupt the wait or it fails
				passwordSaved := handlePasswordSaving(service, util.Deref(service.InitialPassword), statusOutput)

				// Set as default service unless --no-set-default is specified
				if !createNoSetDefault {
					if err := setDefaultService(cfg, serviceID, statusOutput); err != nil {
						// Log warning but don't fail the command
						fmt.Fprintf(statusOutput, "⚠️  Warning: Failed to set service as default: %v\n", err)
					}
				}

				// Handle wait behavior
				var serviceErr error
				if createNoWait {
					fmt.Fprintf(statusOutput, "⏳ Service is being created. Use 'tiger service list' to check status.\n")
				} else {
					// Wait for service to be ready
					fmt.Fprintf(statusOutput, "⏳ Waiting for service to be ready (wait timeout: %v)...\n", createWaitTimeout)
					service.Status, serviceErr = waitForServiceReady(cmd.Context(), client, projectID, serviceID, createWaitTimeout, service.Status, statusOutput)
					if serviceErr != nil {
						fmt.Fprintf(statusOutput, "❌ Error: %s\n", serviceErr)
					} else {
						fmt.Fprintf(statusOutput, "🎉 Service is ready and running!\n")
						printConnectMessage(statusOutput, passwordSaved, createNoSetDefault, serviceID)
					}
				}

				if err := outputService(cmd, service, cfg.Output, createWithPassword, false); err != nil {
					fmt.Fprintf(statusOutput, "⚠️  Warning: Failed to output service details: %v\n", err)
				}

				// Return error for sake of exit code, but silence it since it was already output above
				cmd.SilenceErrors = true
				return serviceErr
			default:
				return exitWithErrorFromStatusCode(resp.StatusCode(), resp.JSON4XX)
			}
		},
	}

	// Add flags
	cmd.Flags().StringVar(&createServiceName, "name", "", "Service name (auto-generated if not provided)")
	cmd.Flags().StringSliceVar(&createAddons, "addons", nil, fmt.Sprintf("Addons to enable (%s, or 'none' for PostgreSQL-only)", strings.Join(util.ValidAddons(), ", ")))
	cmd.Flags().StringVar(&createRegionCode, "region", "", "Region code")
	cmd.Flags().StringVar(&createCpuMillis, "cpu", "", "CPU allocation in millicores or 'shared'")
	cmd.Flags().StringVar(&createMemoryGBs, "memory", "", "Memory allocation in gigabytes or 'shared'")
	cmd.Flags().IntVar(&createReplicaCount, "replicas", 0, "Number of high-availability replicas")
	cmd.Flags().StringVar(&createEnvironment, "environment", "DEV", "Environment tag (DEV or PROD)")
	cmd.Flags().BoolVar(&createNoWait, "no-wait", false, "Don't wait for operation to complete")
	cmd.Flags().DurationVar(&createWaitTimeout, "wait-timeout", 30*time.Minute, "Wait timeout duration (e.g., 30m, 1h30m, 90s)")
	cmd.Flags().BoolVar(&createNoSetDefault, "no-set-default", false, "Don't set this service as the default service")
	cmd.Flags().BoolVar(&createWithPassword, "with-password", false, "Include password in output")
	cmd.Flags().VarP((*outputWithEnvFlag)(&output), "output", "o", "output format (json, yaml, env, table)")

	return cmd
}

// buildServiceUpdatePasswordCmd creates a new update-password command
func buildServiceUpdatePasswordCmd() *cobra.Command {
	var updatePasswordValue string

	cmd := &cobra.Command{
		Use:   "update-password [service-id]",
		Short: "Update the master password for a service",
		Long: `Update the master password for a specific database service.

The service ID can be provided as an argument or will use the default service
from your configuration. This command updates the master password for the
'tsdbadmin' user used to authenticate to the database service.

Examples:
  # Update password for default service
  tiger service update-password --new-password new-secure-password

  # Update password for specific service
  tiger service update-password svc-12345 --new-password new-secure-password

  # Update password using environment variable (TIGER_NEW_PASSWORD)
  export TIGER_NEW_PASSWORD="new-secure-password"
  tiger service update-password svc-12345

  # Update password and save to .pgpass (default behavior)
  tiger service update-password svc-12345 --new-password new-secure-password

  # Update password without saving (using global flag)
  tiger service update-password svc-12345 --new-password new-secure-password --password-storage none`,
<<<<<<< HEAD
		Args: cobra.MaximumNArgs(1),
		RunE: func(cmd *cobra.Command, args []string) (runErr error) {
=======
		ValidArgsFunction: serviceIDCompletion,
		RunE: func(cmd *cobra.Command, args []string) error {
>>>>>>> 6e0d726d
			// Get config
			cfg, err := config.Load()
			if err != nil {
				return fmt.Errorf("failed to load config: %w", err)
			}

			// Determine service ID
			serviceID, err := getServiceID(cfg, args)
			if err != nil {
				return err
			}

			// Get password from flag or environment variable via viper
			password := viper.GetString("new_password")
			if password == "" {
				return fmt.Errorf("new password is required. Use --new-password flag or set TIGER_NEW_PASSWORD environment variable")
			}

			cmd.SilenceUsage = true

			// Get API key and project ID for authentication
			apiKey, projectID, err := getCredentialsForService()
			if err != nil {
				return exitWithCode(ExitAuthenticationError, fmt.Errorf("authentication required: %w. Please run 'tiger auth login'", err))
			}

			// Create API client
			client, err := api.NewTigerClient(cfg, apiKey)
			if err != nil {
				return fmt.Errorf("failed to create API client: %w", err)
			}

			// Prepare password update request
			updateReq := api.UpdatePasswordInput{
				Password: password,
			}

			// Make API call to update password
			ctx, cancel := context.WithTimeout(cmd.Context(), 30*time.Second)
			defer cancel()

			// Track analytics
			a := analytics.New(cfg, client, projectID)
			defer func() {
				a.Track("Run tiger service update-password",
					analytics.Property("service_id", serviceID),
					analytics.FlagSet(cmd.Flags(), "new-password"), // Ignore new-password flag
					analytics.Error(runErr),
				)
			}()

			resp, err := client.PostProjectsProjectIdServicesServiceIdUpdatePasswordWithResponse(ctx, projectID, serviceID, updateReq)
			if err != nil {
				return fmt.Errorf("failed to update service password: %w", err)
			}

			statusOutput := cmd.ErrOrStderr()

			// Handle API response
			if resp.StatusCode() != 200 && resp.StatusCode() != 204 {
				return exitWithErrorFromStatusCode(resp.StatusCode(), resp.JSON4XX)
			}

			fmt.Fprintf(statusOutput, "✅ Master password for 'tsdbadmin' user updated successfully\n")

			// Handle password storage using the configured method
			// Get the service details for password storage
			serviceResp, err := client.GetProjectsProjectIdServicesServiceIdWithResponse(ctx, projectID, serviceID)
			if err == nil && serviceResp.StatusCode() == 200 && serviceResp.JSON200 != nil {
				handlePasswordSaving(*serviceResp.JSON200, password, statusOutput)
			}

			return nil
		},
	}

	// Add flags
	cmd.Flags().StringVar(&updatePasswordValue, "new-password", "", "New password for the tsdbadmin user (can also be set via TIGER_NEW_PASSWORD env var)")

	// Bind flags to viper
	viper.BindPFlag("new_password", cmd.Flags().Lookup("new-password"))

	return cmd
}

// OutputService represents a service with computed fields for output
type OutputService struct {
	api.Service
	password.ConnectionDetails
	ConnectionString string `json:"connection_string,omitempty" yaml:"connection_string,omitempty"`
	ConsoleURL       string `json:"console_url,omitempty" yaml:"console_url,omitempty"`
}

// outputService formats and outputs a single service based on the specified format
func outputService(cmd *cobra.Command, service api.Service, format string, withPassword bool, strict bool) error {
	// Prepare the output service with computed fields
	outputSvc := prepareServiceForOutput(service, withPassword, cmd.ErrOrStderr())
	if strict && withPassword && outputSvc.Password == "" {
		return fmt.Errorf("password requested but not available for service %s", util.Deref(outputSvc.ServiceId))
	}
	outputWriter := cmd.OutOrStdout()

	switch strings.ToLower(format) {
	case "json":
		return util.SerializeToJSON(outputWriter, outputSvc)
	case "yaml":
		return util.SerializeToYAML(outputWriter, outputSvc, true)
	case "env":
		return outputServiceEnv(outputSvc, outputWriter)
	default: // table format (default)
		return outputServiceTable(outputSvc, outputWriter)
	}
}

// outputServices formats and outputs the services list based on the specified format
func outputServices(cmd *cobra.Command, services []api.Service, format string) error {
	outputServices := prepareServicesForOutput(services, cmd.ErrOrStderr())
	outputWriter := cmd.OutOrStdout()

	switch strings.ToLower(format) {
	case "json":
		return util.SerializeToJSON(outputWriter, outputServices)
	case "yaml":
		return util.SerializeToYAML(outputWriter, outputServices, true)
	case "env":
		return fmt.Errorf("environment variable output is not supported for multiple services")
	default: // table format (default)
		return outputServicesTable(outputServices, outputWriter)
	}
}

// outputServiceEnv outputs service details in environment variable format
func outputServiceEnv(service OutputService, output io.Writer) error {
	fmt.Fprintf(output, "PGHOST=%s\n", service.Host)
	fmt.Fprintf(output, "PGPORT=%d\n", service.Port)
	fmt.Fprintf(output, "PGDATABASE=%s\n", service.Database)
	fmt.Fprintf(output, "PGUSER=%s\n", service.Role)
	if service.Password != "" {
		fmt.Fprintf(output, "PGPASSWORD=%s\n", service.Password)
	}
	return nil
}

// outputServiceTable outputs detailed service information in a formatted table
func outputServiceTable(service OutputService, output io.Writer) error {
	table := tablewriter.NewWriter(output)
	table.Header("PROPERTY", "VALUE")

	// Basic service information
	table.Append("Service ID", util.Deref(service.ServiceId))
	table.Append("Name", util.Deref(service.Name))
	table.Append("Status", util.DerefStr(service.Status))
	table.Append("Type", util.DerefStr(service.ServiceType))
	table.Append("Region", util.Deref(service.RegionCode))

	// Environment tag
	if service.Metadata != nil && service.Metadata.Environment != nil {
		table.Append("Environment", *service.Metadata.Environment)
	}

	// Resource information from Resources slice
	if service.Resources != nil && len(*service.Resources) > 0 {
		resource := (*service.Resources)[0] // Get first resource
		if resource.Spec != nil {
			if resource.Spec.CpuMillis != nil {
				cpuCores := float64(*resource.Spec.CpuMillis) / 1000
				if cpuCores == float64(int(cpuCores)) {
					table.Append("CPU", fmt.Sprintf("%.0f cores (%dm)", cpuCores, *resource.Spec.CpuMillis))
				} else {
					table.Append("CPU", fmt.Sprintf("%.1f cores (%dm)", cpuCores, *resource.Spec.CpuMillis))
				}
			} else {
				// CPU is null - this indicates a free tier service
				table.Append("CPU", "shared")
			}

			if resource.Spec.MemoryGbs != nil {
				table.Append("Memory", fmt.Sprintf("%d GB", *resource.Spec.MemoryGbs))
			} else {
				// Memory is null - this indicates a free tier service
				table.Append("Memory", "shared")
			}
		}
	}

	// High availability replicas
	if service.HaReplicas != nil {
		if service.HaReplicas.ReplicaCount != nil {
			table.Append("Replicas", fmt.Sprintf("%d", *service.HaReplicas.ReplicaCount))
		}
	}

	// Endpoint information
	if service.Endpoint != nil {
		if service.Endpoint.Host != nil {
			port := "5432"
			if service.Endpoint.Port != nil {
				port = fmt.Sprintf("%d", *service.Endpoint.Port)
			}
			table.Append("Direct Endpoint", fmt.Sprintf("%s:%s", *service.Endpoint.Host, port))
		}
	}

	// Connection pooler information
	if service.ConnectionPooler != nil && service.ConnectionPooler.Endpoint != nil {
		if service.ConnectionPooler.Endpoint.Host != nil {
			port := "6432"
			if service.ConnectionPooler.Endpoint.Port != nil {
				port = fmt.Sprintf("%d", *service.ConnectionPooler.Endpoint.Port)
			}
			table.Append("Pooler Endpoint", fmt.Sprintf("%s:%s", *service.ConnectionPooler.Endpoint.Host, port))
		}
	}

	// Pause status
	if service.Paused != nil && *service.Paused {
		table.Append("Paused", "Yes")
	}

	// Timestamps
	if service.Created != nil {
		table.Append("Created", service.Created.Format("2006-01-02 15:04:05 MST"))
	}

	// Output password if available
	if service.Password != "" {
		table.Append("Password", service.Password)
	}

	// Output connection string if available
	if service.ConnectionString != "" {
		table.Append("Connection String", service.ConnectionString)
	}
	if service.ConsoleURL != "" {
		table.Append("Console URL", service.ConsoleURL)
	}

	return table.Render()
}

// outputServicesTable outputs services in a formatted table using tablewriter
func outputServicesTable(services []OutputService, output io.Writer) error {
	table := tablewriter.NewWriter(output)
	table.Header("SERVICE ID", "NAME", "STATUS", "TYPE", "REGION", "CREATED")

	for _, service := range services {
		table.Append(
			util.Deref(service.ServiceId),
			util.Deref(service.Name),
			util.DerefStr(service.Status),
			util.DerefStr(service.ServiceType),
			util.Deref(service.RegionCode),
			formatTimePtr(service.Created),
		)
	}

	return table.Render()
}

func prepareServiceForOutput(service api.Service, withPassword bool, output io.Writer) OutputService {
	outputSvc := OutputService{
		Service: service,
	}
	outputSvc.InitialPassword = nil

	opts := password.ConnectionDetailsOptions{
		Role:            "tsdbadmin",
		WithPassword:    withPassword,
		InitialPassword: util.Deref(service.InitialPassword),
	}

	if connectionDetails, err := password.GetConnectionDetails(service, opts); err != nil {
		if output != nil {
			fmt.Fprintf(output, "⚠️  Warning: Failed to get connection details: %v\n", err)
		}
	} else {
		outputSvc.ConnectionDetails = *connectionDetails
		outputSvc.ConnectionString = connectionDetails.String()
	}

	// Build console URL
	if cfg, err := config.Load(); err == nil {
		url := fmt.Sprintf("%s/dashboard/services/%s", cfg.ConsoleURL, *service.ServiceId)
		outputSvc.ConsoleURL = url
	}

	return outputSvc
}

// prepareServicesForOutput creates copies of services with sensitive fields removed
func prepareServicesForOutput(services []api.Service, output io.Writer) []OutputService {
	prepared := make([]OutputService, len(services))
	for i, service := range services {
		prepared[i] = prepareServiceForOutput(service, false, output)
	}
	return prepared
}

// formatTimePtr formats a time pointer, returning empty string if nil
func formatTimePtr(t *time.Time) string {
	if t == nil {
		return ""
	}
	return t.Format("2006-01-02 15:04")
}

// waitForServiceReady polls the service status until it's ready or timeout occurs
func waitForServiceReady(ctx context.Context, client *api.ClientWithResponses, projectID, serviceID string, waitTimeout time.Duration, initialStatus *api.DeployStatus, output io.Writer) (*api.DeployStatus, error) {
	ctx, cancel := context.WithTimeout(ctx, waitTimeout)
	defer cancel()

	ticker := time.NewTicker(1 * time.Second)
	defer ticker.Stop()

	// Start the spinner
	spinner := NewSpinner(output, "Service status: %s", util.DerefStr(initialStatus))
	defer spinner.Stop()

	lastStatus := initialStatus
	for {
		select {
		case <-ctx.Done():
			switch {
			case errors.Is(ctx.Err(), context.DeadlineExceeded):
				return lastStatus, exitWithCode(ExitTimeout, fmt.Errorf("wait timeout reached after %v - service may still be provisioning", waitTimeout))
			case errors.Is(ctx.Err(), context.Canceled):
				return lastStatus, exitWithCode(ExitGeneralError, fmt.Errorf("canceled waiting - service may still be provisioning"))
			default:
				return lastStatus, exitWithCode(ExitGeneralError, fmt.Errorf("error waiting - service may still be provisioning: %w", ctx.Err()))
			}
		case <-ticker.C:
			resp, err := client.GetProjectsProjectIdServicesServiceIdWithResponse(ctx, projectID, serviceID)
			if err != nil {
				spinner.Update("Error checking service status: %v", err)
				continue
			}

			if resp.StatusCode() != 200 || resp.JSON200 == nil {
				spinner.Update("Service not found or error checking status")
				continue
			}

			service := *resp.JSON200
			lastStatus = service.Status
			status := util.DerefStr(service.Status)

			switch status {
			case "READY":
				return service.Status, nil
			case "FAILED", "ERROR":
				return service.Status, fmt.Errorf("service creation failed with status: %s", status)
			default:
				spinner.Update("Service status: %s", status)
			}
		}
	}
}

// handlePasswordSaving handles saving password using the configured storage
// method and displaying appropriate messages. Returns true if the password was
// successfully saved, or false if not.
func handlePasswordSaving(service api.Service, initialPassword string, output io.Writer) bool {
	// Note: We don't fail the service creation if password saving fails
	// The error is handled by displaying the appropriate message below
	result, _ := password.SavePasswordWithResult(service, initialPassword, "tsdbadmin")

	if result.Method == "none" && result.Message == "No password provided" {
		// Don't output anything for empty password
		return false
	}

	// Output the message with appropriate emoji
	if result.Success {
		fmt.Fprintf(output, "🔐 %s\n", result.Message)
		return true
	} else if result.Method == "none" {
		fmt.Fprintf(output, "💡 %s\n", result.Message)
	} else {
		fmt.Fprintf(output, "⚠️  %s\n", result.Message)
	}
	return false
}

// setDefaultService sets the given service as the default service in the configuration
func setDefaultService(cfg *config.Config, serviceID string, output io.Writer) error {
	if err := cfg.Set("service_id", serviceID); err != nil {
		return fmt.Errorf("failed to save config: %w", err)
	}

	fmt.Fprintf(output, "🎯 Set service '%s' as default service.\n", serviceID)
	return nil
}

func printConnectMessage(output io.Writer, passwordSaved, noSetDefault bool, serviceID string) {
	if !passwordSaved {
		// We can't connect if no password was saved, so don't show message
		return
	} else if noSetDefault {
		// If the service wasn't set as the default, include the serviceID in the command
		fmt.Fprintf(output, "🔌 Run 'tiger db connect %s' to connect to your new service\n", serviceID)
	} else {
		// If the service was set as the default, no need to include the serviceID in the command
		fmt.Fprintf(output, "🔌 Run 'tiger db connect' to connect to your new service\n")
	}
}

// buildServiceDeleteCmd creates the delete subcommand
func buildServiceDeleteCmd() *cobra.Command {
	var deleteNoWait bool
	var deleteWaitTimeout time.Duration
	var deleteConfirm bool

	cmd := &cobra.Command{
		Use:   "delete [service-id]",
		Short: "Delete a database service",
		Long: `Delete a database service permanently.

This operation is irreversible. By default, you will be prompted to type the service ID
to confirm deletion, unless you use the --confirm flag.

Note for AI agents: Always confirm with the user before performing this destructive operation.

Examples:
  # Delete a service (with confirmation prompt)
  tiger service delete svc-12345

  # Delete service without confirmation prompt
  tiger service delete svc-12345 --confirm

  # Delete service without waiting for completion
  tiger service delete svc-12345 --no-wait

  # Delete service with custom wait timeout
  tiger service delete svc-12345 --wait-timeout 15m`,
<<<<<<< HEAD
		RunE: func(cmd *cobra.Command, args []string) (runErr error) {
=======
		ValidArgsFunction: serviceIDCompletion,
		RunE: func(cmd *cobra.Command, args []string) error {
>>>>>>> 6e0d726d
			// Require explicit service ID for safety
			if len(args) < 1 {
				return fmt.Errorf("service ID is required")
			}
			serviceID := args[0]

			cmd.SilenceUsage = true

			// Load config
			cfg, err := config.Load()
			if err != nil {
				return fmt.Errorf("failed to load config: %w", err)
			}

			// Get API key and project ID for authentication
			apiKey, projectID, err := getCredentialsForService()
			if err != nil {
				return exitWithCode(ExitAuthenticationError, fmt.Errorf("authentication required: %w. Please run 'tiger auth login'", err))
			}

			statusOutput := cmd.ErrOrStderr()

			// Prompt for confirmation unless --confirm is used
			if !deleteConfirm {
				fmt.Fprintf(statusOutput, "Are you sure you want to delete service '%s'? This operation cannot be undone.\n", serviceID)
				fmt.Fprintf(statusOutput, "Type the service ID '%s' to confirm: ", serviceID)
				confirmation, err := readString(cmd.Context(), func() (string, error) {
					reader := bufio.NewReader(os.Stdin)
					return reader.ReadString('\n')
				})
				if err != nil {
					return fmt.Errorf("failed to read confirmation: %w", err)
				}
				if confirmation != serviceID {
					fmt.Fprintln(statusOutput, "❌ Delete operation cancelled.")
					return nil
				}
			}

			// Create API client
			client, err := api.NewTigerClient(cfg, apiKey)
			if err != nil {
				return fmt.Errorf("failed to create API client: %w", err)
			}

			// Track analytics
			a := analytics.New(cfg, client, projectID)
			defer func() {
				a.Track("Run tiger service delete",
					analytics.Property("service_id", serviceID),
					analytics.FlagSet(cmd.Flags()),
					analytics.Error(runErr),
				)
			}()

			// Make the delete request
			resp, err := client.DeleteProjectsProjectIdServicesServiceIdWithResponse(
				cmd.Context(),
				api.ProjectId(projectID),
				api.ServiceId(serviceID),
			)
			if err != nil {
				return fmt.Errorf("failed to delete service: %w", err)
			}

			// Handle response
			if resp.StatusCode() != 202 {
				return exitWithErrorFromStatusCode(resp.StatusCode(), resp.JSON4XX)
			}

			fmt.Fprintf(statusOutput, "🗑️  Delete request accepted for service '%s'.\n", serviceID)

			// If not waiting, return early
			if deleteNoWait {
				fmt.Fprintln(statusOutput, "💡 Use 'tiger service list' to check deletion status.")
				return nil
			}

			// Wait for deletion to complete
			if err := waitForServiceDeletion(client, projectID, serviceID, deleteWaitTimeout, cmd); err != nil {
				// Return error for sake of exit code, but log ourselves for sake of icon
				fmt.Fprintf(statusOutput, "❌ Error: %s\n", err)
				cmd.SilenceErrors = true
				return err
			}
			return nil
		},
	}

	cmd.Flags().BoolVar(&deleteNoWait, "no-wait", false, "Don't wait for deletion to complete, return immediately")
	cmd.Flags().DurationVar(&deleteWaitTimeout, "wait-timeout", 30*time.Minute, "Wait timeout duration (e.g., 30m, 1h30m, 90s)")
	cmd.Flags().BoolVar(&deleteConfirm, "confirm", false, "Skip confirmation prompt (AI agents must confirm with user first)")

	return cmd
}

// waitForServiceDeletion waits for a service to be fully deleted
func waitForServiceDeletion(client *api.ClientWithResponses, projectID string, serviceID string, timeout time.Duration, cmd *cobra.Command) error {
	ctx, cancel := context.WithTimeout(cmd.Context(), timeout)
	defer cancel()

	ticker := time.NewTicker(1 * time.Second)
	defer ticker.Stop()

	statusOutput := cmd.ErrOrStderr()

	// Start the spinner
	spinner := NewSpinner(statusOutput, "Waiting for service '%s' to be deleted", serviceID)
	defer spinner.Stop()

	for {
		select {
		case <-ctx.Done():
			switch {
			case errors.Is(ctx.Err(), context.DeadlineExceeded):
				return exitWithCode(ExitTimeout, fmt.Errorf("timeout waiting for service '%s' to be deleted after %v", serviceID, timeout))
			case errors.Is(ctx.Err(), context.Canceled):
				return exitWithCode(ExitTimeout, fmt.Errorf("canceled waiting for service '%s' to be deleted", serviceID))
			default:
				return exitWithCode(ExitGeneralError, fmt.Errorf("error waiting - service may still be deleting: %w", ctx.Err()))
			}
		case <-ticker.C:
			// Check if service still exists
			resp, err := client.GetProjectsProjectIdServicesServiceIdWithResponse(
				ctx,
				api.ProjectId(projectID),
				api.ServiceId(serviceID),
			)
			if err != nil {
				return fmt.Errorf("failed to check service status: %w", err)
			}

			if resp.StatusCode() == 404 {
				// Service is deleted
				spinner.Stop()
				fmt.Fprintf(statusOutput, "✅ Service '%s' has been successfully deleted.\n", serviceID)
				return nil
			}

			if resp.StatusCode() == 200 {
				// Service still exists, continue waiting
				continue
			}

			// Other error
			return fmt.Errorf("unexpected response while checking service status: %d", resp.StatusCode())
		}
	}
}

// buildServiceForkCmd creates the fork subcommand
func buildServiceForkCmd() *cobra.Command {
	var forkServiceName string
	var forkNoWait bool
	var forkNoSetDefault bool
	var forkWaitTimeout time.Duration
	var forkNow bool
	var forkLastSnapshot bool
	var forkToTimestamp time.Time
	var forkCPU string
	var forkMemory string
	var forkWithPassword bool
	var forkEnvironment string
	var output string

	cmd := &cobra.Command{
		Use:   "fork [service-id]",
		Short: "Fork an existing database service",
		Long: `Fork an existing database service to create a new independent copy.

You must specify exactly one timing option for the fork strategy:
- --now: Fork at the current database state (creates new snapshot or uses WAL replay)
- --last-snapshot: Fork at the last existing snapshot (faster fork)
- --to-timestamp: Fork at a specific point in time (point-in-time recovery)

By default:
- Name will be auto-generated as '{source-service-name}-fork'
- CPU and memory will be inherited from the source service
- The forked service will be set as your default service

You can override any of these defaults with the corresponding flags.

Examples:
  # Fork a service at the current state
  tiger service fork svc-12345 --now

  # Fork a service at the last snapshot
  tiger service fork svc-12345 --last-snapshot

  # Fork a service at a specific point in time
  tiger service fork svc-12345 --to-timestamp 2025-01-15T10:30:00Z

  # Fork with custom name
  tiger service fork svc-12345 --now --name my-forked-db

  # Fork with custom resources
  tiger service fork svc-12345 --now --cpu 2000 --memory 8

  # Fork without setting as default service
  tiger service fork svc-12345 --now --no-set-default

  # Fork without waiting for completion
  tiger service fork svc-12345 --now --no-wait

  # Fork with custom wait timeout
  tiger service fork svc-12345 --now --wait-timeout 45m`,
<<<<<<< HEAD
		Args: cobra.MaximumNArgs(1),
		RunE: func(cmd *cobra.Command, args []string) (runErr error) {
=======
		Args:              cobra.MaximumNArgs(1),
		ValidArgsFunction: serviceIDCompletion,
		RunE: func(cmd *cobra.Command, args []string) error {
>>>>>>> 6e0d726d
			// Validate timing flags first - exactly one must be specified
			timingFlagsSet := 0
			if forkNow {
				timingFlagsSet++
			}
			if forkLastSnapshot {
				timingFlagsSet++
			}
			toTimestampSet := cmd.Flags().Changed("to-timestamp")
			if toTimestampSet {
				timingFlagsSet++
			}

			if timingFlagsSet == 0 {
				return fmt.Errorf("must specify --now, --last-snapshot or --to-timestamp")
			}
			if timingFlagsSet > 1 {
				return fmt.Errorf("can only specify one of --now, --last-snapshot or --to-timestamp")
			}

			// Validate and normalize environment tag (case-insensitive)
			forkEnvironment = strings.ToUpper(forkEnvironment)
			if forkEnvironment != "DEV" && forkEnvironment != "PROD" {
				return fmt.Errorf("environment must be either 'DEV' or 'PROD', got '%s'", forkEnvironment)
			}

			// Get config
			cfg, err := config.Load()
			if err != nil {
				return fmt.Errorf("failed to load config: %w", err)
			}

			// Use flag value if provided, otherwise use config value
			if cmd.Flags().Changed("output") {
				cfg.Output = output
			}

			// Determine source service ID
			serviceID, err := getServiceID(cfg, args)
			if err != nil {
				return err
			}

			cmd.SilenceUsage = true

			// Get API key and project ID for authentication
			apiKey, projectID, err := getCredentialsForService()
			if err != nil {
				return exitWithCode(ExitAuthenticationError, fmt.Errorf("authentication required: %w. Please run 'tiger auth login'", err))
			}

			// Create API client
			client, err := api.NewTigerClient(cfg, apiKey)
			if err != nil {
				return fmt.Errorf("failed to create API client: %w", err)
			}

			ctx, cancel := context.WithTimeout(cmd.Context(), 30*time.Second)
			defer cancel()

			// Use provided custom values, validate against allowed combinations
			cpuMillis, memoryGBs, err := util.ValidateAndNormalizeCPUMemory(forkCPU, forkMemory)
			if err != nil {
				return err
			}

			// Track analytics
			var forkedServiceID string
			a := analytics.New(cfg, client, projectID)
			defer func() {
				a.Track("Run tiger service fork",
					analytics.Property("service_id", serviceID),
					analytics.NonZero("forked_service_id", forkedServiceID),
					analytics.FlagSet(cmd.Flags()),
					analytics.Error(runErr),
				)
			}()

			// Determine fork strategy and target time
			var forkStrategy api.ForkStrategy
			var targetTime *time.Time

			if forkNow {
				forkStrategy = api.NOW
			} else if forkLastSnapshot {
				forkStrategy = api.LASTSNAPSHOT
			} else if toTimestampSet {
				forkStrategy = api.PITR
				parsedTime := forkToTimestamp
				targetTime = &parsedTime
			}

			// Display what we're about to do
			strategyDesc := ""
			switch forkStrategy {
			case api.NOW:
				strategyDesc = "current state"
			case api.LASTSNAPSHOT:
				strategyDesc = "last snapshot"
			case api.PITR:
				strategyDesc = fmt.Sprintf("point-in-time: %s", targetTime.Format(time.RFC3339))
			}
			// Prepare output message for name
			displayName := forkServiceName
			if !cmd.Flags().Changed("name") {
				displayName = "(auto-generated)"
			}
			statusOutput := cmd.ErrOrStderr()
			fmt.Fprintf(statusOutput, "🍴 Forking service '%s' to create '%s' at %s...\n", serviceID, displayName, strategyDesc)

			// Create ForkServiceCreate request
			environmentTag := api.EnvironmentTag(forkEnvironment)
			forkReq := api.ForkServiceCreate{
				ForkStrategy:   forkStrategy,
				TargetTime:     targetTime,
				CpuMillis:      cpuMillis,
				MemoryGbs:      memoryGBs,
				EnvironmentTag: &environmentTag,
			}

			// Only set optional fields if flags were provided
			if forkServiceName != "" {
				forkReq.Name = &forkServiceName
			}

			// Make API call to fork service
			forkResp, err := client.PostProjectsProjectIdServicesServiceIdForkServiceWithResponse(ctx, projectID, serviceID, forkReq)
			if err != nil {
				return fmt.Errorf("failed to fork service: %w", err)
			}

			// Handle API response
			if forkResp.StatusCode() != 202 {
				return exitWithErrorFromStatusCode(forkResp.StatusCode(), forkResp.JSON4XX)
			}

			// Success - service fork accepted
			forkedService := *forkResp.JSON202
			forkedServiceID = util.DerefStr(forkedService.ServiceId)
			fmt.Fprintf(statusOutput, "✅ Fork request accepted!\n")
			fmt.Fprintf(statusOutput, "📋 New Service ID: %s\n", forkedServiceID)

			// Save password immediately after service fork
			passwordSaved := handlePasswordSaving(forkedService, util.Deref(forkedService.InitialPassword), statusOutput)

			// Set as default service unless --no-set-default is used
			if !forkNoSetDefault {
				if err := setDefaultService(cfg, forkedServiceID, statusOutput); err != nil {
					// Log warning but don't fail the command
					fmt.Fprintf(statusOutput, "⚠️  Warning: Failed to set service as default: %v\n", err)
				}
			}

			// Handle wait behavior
			var serviceErr error
			if forkNoWait {
				fmt.Fprintf(statusOutput, "⏳ Service is being forked. Use 'tiger service list' to check status.\n")
			} else {
				// Wait for service to be ready
				fmt.Fprintf(statusOutput, "⏳ Waiting for fork to complete (timeout: %v)...\n", forkWaitTimeout)
				forkedService.Status, serviceErr = waitForServiceReady(cmd.Context(), client, projectID, forkedServiceID, forkWaitTimeout, forkedService.Status, statusOutput)
				if serviceErr != nil {
					fmt.Fprintf(statusOutput, "❌ Error: %s\n", serviceErr)
				} else {
					fmt.Fprintf(statusOutput, "🎉 Service fork completed successfully!\n")
					printConnectMessage(statusOutput, passwordSaved, forkNoSetDefault, forkedServiceID)
				}
			}

			if err := outputService(cmd, forkedService, cfg.Output, forkWithPassword, false); err != nil {
				fmt.Fprintf(statusOutput, "⚠️  Warning: Failed to output service details: %v\n", err)
			}

			// Return error for sake of exit code, but silence it since it was already output above
			cmd.SilenceErrors = true
			return serviceErr
		},
	}

	// Add flags
	cmd.Flags().StringVar(&forkServiceName, "name", "", "Name for the forked service (defaults to '{source-name}-fork')")
	cmd.Flags().BoolVar(&forkNoWait, "no-wait", false, "Don't wait for fork operation to complete")
	cmd.Flags().BoolVar(&forkNoSetDefault, "no-set-default", false, "Don't set this service as the default service")
	cmd.Flags().DurationVar(&forkWaitTimeout, "wait-timeout", 30*time.Minute, "Wait timeout duration (e.g., 30m, 1h30m, 90s)")

	// Timing strategy flags
	cmd.Flags().BoolVar(&forkNow, "now", false, "Fork at the current database state (creates new snapshot or uses WAL replay)")
	cmd.Flags().BoolVar(&forkLastSnapshot, "last-snapshot", false, "Fork at the last existing snapshot (faster)")
	cmd.Flags().TimeVar(&forkToTimestamp, "to-timestamp", time.Time{}, []string{time.RFC3339}, "Fork at a specific point in time (RFC3339 format, e.g., 2025-01-15T10:30:00Z)")

	// Resource customization flags
	cmd.Flags().StringVar(&forkCPU, "cpu", "", "CPU allocation in millicores (inherits from source if not specified)")
	cmd.Flags().StringVar(&forkMemory, "memory", "", "Memory allocation in gigabytes (inherits from source if not specified)")
	cmd.Flags().StringVar(&forkEnvironment, "environment", "DEV", "Environment tag (DEV or PROD)")
	cmd.Flags().BoolVar(&forkWithPassword, "with-password", false, "Include password in output")
	cmd.Flags().VarP((*outputWithEnvFlag)(&output), "output", "o", "output format (json, yaml, env, table)")

	return cmd
}
<<<<<<< HEAD

func getServiceID(cfg *config.Config, args []string) (string, error) {
	var serviceID string
	if len(args) > 0 {
		serviceID = args[0]
	} else {
		serviceID = cfg.ServiceID
	}

	if serviceID == "" {
		return "", fmt.Errorf("service ID is required. Provide it as an argument or set a default with 'tiger config set service_id <service-id>'")
	}

	return serviceID, nil
=======
func serviceIDCompletion(cmd *cobra.Command, _ []string, toComplete string) ([]string, cobra.ShellCompDirective) {
	services, err := listServices(cmd)
	if err != nil {
		return nil, cobra.ShellCompDirectiveError
	}

	results := make([]string, 0, len(services))
	for _, service := range services {
		if service.ServiceId != nil && strings.HasPrefix(*service.ServiceId, toComplete) {
			results = append(results, cobra.CompletionWithDesc(*service.ServiceId, *service.Name))
		}
	}
	return results, cobra.ShellCompDirectiveNoFileComp
}

func listServices(cmd *cobra.Command) ([]api.Service, error) {
	// Get API key and project ID for authentication
	apiKey, projectID, err := getCredentialsForService()
	if err != nil {
		return nil, exitWithCode(ExitAuthenticationError, fmt.Errorf("authentication required: %w. Please run 'tiger auth login'", err))
	}

	// Create API client
	client, err := api.NewTigerClient(apiKey)
	if err != nil {
		return nil, fmt.Errorf("failed to create API client: %w", err)
	}

	// Make API call to list services
	ctx, cancel := context.WithTimeout(cmd.Context(), 30*time.Second)
	defer cancel()

	resp, err := client.GetProjectsProjectIdServicesWithResponse(ctx, projectID)
	if err != nil {
		return nil, fmt.Errorf("failed to list services: %w", err)
	}

	// Handle API response
	if resp.StatusCode() != 200 {
		return nil, exitWithErrorFromStatusCode(resp.StatusCode(), resp.JSON4XX)
	}

	if resp.JSON200 == nil || len(*resp.JSON200) == 0 {
		return []api.Service{}, nil
	}

	return *resp.JSON200, nil
>>>>>>> 6e0d726d
}<|MERGE_RESOLUTION|>--- conflicted
+++ resolved
@@ -73,15 +73,10 @@
 
   # Get service details in YAML format
   tiger service get svc-12345 --output yaml`,
-<<<<<<< HEAD
-		Args: cobra.MaximumNArgs(1),
+		Args:              cobra.MaximumNArgs(1),
+		ValidArgsFunction: serviceIDCompletion,
 		RunE: func(cmd *cobra.Command, args []string) (runErr error) {
 			cmd.SilenceUsage = true
-
-=======
-		ValidArgsFunction: serviceIDCompletion,
-		RunE: func(cmd *cobra.Command, args []string) error {
->>>>>>> 6e0d726d
 			// Get config
 			cfg, err := config.Load()
 			if err != nil {
@@ -504,13 +499,9 @@
 
   # Update password without saving (using global flag)
   tiger service update-password svc-12345 --new-password new-secure-password --password-storage none`,
-<<<<<<< HEAD
-		Args: cobra.MaximumNArgs(1),
+		Args:              cobra.MaximumNArgs(1),
+		ValidArgsFunction: serviceIDCompletion,
 		RunE: func(cmd *cobra.Command, args []string) (runErr error) {
-=======
-		ValidArgsFunction: serviceIDCompletion,
-		RunE: func(cmd *cobra.Command, args []string) error {
->>>>>>> 6e0d726d
 			// Get config
 			cfg, err := config.Load()
 			if err != nil {
@@ -945,12 +936,9 @@
 
   # Delete service with custom wait timeout
   tiger service delete svc-12345 --wait-timeout 15m`,
-<<<<<<< HEAD
+		Args:              cobra.MaximumNArgs(1),
+		ValidArgsFunction: serviceIDCompletion,
 		RunE: func(cmd *cobra.Command, args []string) (runErr error) {
-=======
-		ValidArgsFunction: serviceIDCompletion,
-		RunE: func(cmd *cobra.Command, args []string) error {
->>>>>>> 6e0d726d
 			// Require explicit service ID for safety
 			if len(args) < 1 {
 				return fmt.Errorf("service ID is required")
@@ -1157,14 +1145,9 @@
 
   # Fork with custom wait timeout
   tiger service fork svc-12345 --now --wait-timeout 45m`,
-<<<<<<< HEAD
-		Args: cobra.MaximumNArgs(1),
-		RunE: func(cmd *cobra.Command, args []string) (runErr error) {
-=======
 		Args:              cobra.MaximumNArgs(1),
 		ValidArgsFunction: serviceIDCompletion,
-		RunE: func(cmd *cobra.Command, args []string) error {
->>>>>>> 6e0d726d
+		RunE: func(cmd *cobra.Command, args []string) (runErr error) {
 			// Validate timing flags first - exactly one must be specified
 			timingFlagsSet := 0
 			if forkNow {
@@ -1364,7 +1347,6 @@
 
 	return cmd
 }
-<<<<<<< HEAD
 
 func getServiceID(cfg *config.Config, args []string) (string, error) {
 	var serviceID string
@@ -1379,7 +1361,8 @@
 	}
 
 	return serviceID, nil
-=======
+}
+
 func serviceIDCompletion(cmd *cobra.Command, _ []string, toComplete string) ([]string, cobra.ShellCompDirective) {
 	services, err := listServices(cmd)
 	if err != nil {
@@ -1396,6 +1379,12 @@
 }
 
 func listServices(cmd *cobra.Command) ([]api.Service, error) {
+	// Load config
+	cfg, err := config.Load()
+	if err != nil {
+		return nil, fmt.Errorf("failed to load config: %w", err)
+	}
+
 	// Get API key and project ID for authentication
 	apiKey, projectID, err := getCredentialsForService()
 	if err != nil {
@@ -1403,7 +1392,7 @@
 	}
 
 	// Create API client
-	client, err := api.NewTigerClient(apiKey)
+	client, err := api.NewTigerClient(cfg, apiKey)
 	if err != nil {
 		return nil, fmt.Errorf("failed to create API client: %w", err)
 	}
@@ -1427,5 +1416,4 @@
 	}
 
 	return *resp.JSON200, nil
->>>>>>> 6e0d726d
 }