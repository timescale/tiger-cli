package cmd

import (
	"bytes"
	"context"
	"encoding/json"
	"errors"
	"fmt"
	"io"
	"net/http"
	"net/http/httptest"
	"net/url"
	"os"
	"path/filepath"
	"regexp"
	"strings"
	"testing"
	"time"

	"github.com/timescale/tiger-cli/internal/tiger/config"
)

func setupAuthTest(t *testing.T) string {
	t.Helper()

	// Use a unique service name for this test to avoid conflicts
	config.SetTestServiceName(t)

	// Mock the API key validation for testing
	originalValidator := validateAPIKeyForLogin
<<<<<<< HEAD
	validateAPIKeyForLogin = func(cfg *config.Config, apiKey, projectID string) error {
=======
	validateAPIKeyForLogin = func(ctx context.Context, apiKey, projectID string) error {
>>>>>>> 9a82a024
		// Always return success for testing
		return nil
	}

	// Create temporary directory for test config
	tmpDir, err := os.MkdirTemp("", "tiger-auth-test-*")
	if err != nil {
		t.Fatalf("Failed to create temp dir: %v", err)
	}

	// Set TIGER_CONFIG_DIR environment variable so that when commands execute
	// and reinitialize viper, they use the test directory
	os.Setenv("TIGER_CONFIG_DIR", tmpDir)

	// Reset global config and viper to ensure test isolation
	// This ensures proper test isolation by resetting all viper state
	// MUST be done before RemoveCredentials() so it uses the test directory!
	if _, err := config.UseTestConfig(tmpDir, map[string]any{}); err != nil {
		t.Fatalf("Failed to use test config: %v", err)
	}

	// Clean up any existing test credentials
	config.RemoveCredentials()

	t.Cleanup(func() {
		// Clean up test credentials
		config.RemoveCredentials()
		// Reset global config and viper first
		config.ResetGlobalConfig()
		validateAPIKeyForLogin = originalValidator // Restore original validator
		// Remove config file explicitly
		configFile := config.GetConfigFile(tmpDir)
		os.Remove(configFile)
		// Clean up environment variable BEFORE cleaning up file system
		os.Unsetenv("TIGER_CONFIG_DIR")
		// Then clean up file system
		os.RemoveAll(tmpDir)
	})

	return tmpDir
}

func executeAuthCommand(ctx context.Context, args ...string) (string, error) {
	// Use buildRootCmd() to get a complete root command with all flags and subcommands
	testRoot, err := buildRootCmd(ctx)
	if err != nil {
		return "", err
	}

	buf := new(bytes.Buffer)
	testRoot.SetOut(buf)
	testRoot.SetErr(buf)
	testRoot.SetArgs(args)

	err = testRoot.Execute()
	return buf.String(), err
}

func TestAuthLogin_KeyAndProjectIDFlags(t *testing.T) {
	setupAuthTest(t)

	// Execute login command with public and secret key flags and project ID
	output, err := executeAuthCommand(t.Context(), "auth", "login", "--public-key", "test-public-key", "--secret-key", "test-secret-key", "--project-id", "test-project-123")
	if err != nil {
		t.Fatalf("Login failed: %v", err)
	}

	expectedOutput := "Validating API key...\nSuccessfully logged in (project: test-project-123)\n" + nextStepsMessage
	if output != expectedOutput {
		t.Errorf("Unexpected output: '%s'", output)
	}

	// Verify credentials were stored (try keyring first, then file fallback)
	// The combined key should be in format "public:secret"
	expectedAPIKey := "test-public-key:test-secret-key"
	expectedProjectID := "test-project-123"

	apiKey, projectID, err := config.GetCredentials()
	if err != nil {
		t.Fatalf("Credentials not stored in keyring or file: %v", err)
	}

	if apiKey != expectedAPIKey {
		t.Errorf("Expected API key '%s', got '%s'", expectedAPIKey, apiKey)
	}
	if projectID != expectedProjectID {
		t.Errorf("Expected project ID '%s', got '%s'", expectedProjectID, projectID)
	}
}

func TestAuthLogin_KeyFlags_NoProjectID(t *testing.T) {
	setupAuthTest(t)

	// Execute login command with only public and secret key flags (no project ID)
	// This should fail since project ID is now required
	_, err := executeAuthCommand(t.Context(), "auth", "login", "--public-key", "test-public-key", "--secret-key", "test-secret-key")
	if err == nil {
		t.Fatal("Expected login to fail without project ID, but it succeeded")
	}

	// Verify the error message mentions TTY not detected
	expectedErrorMsg := "TTY not detected - credentials required"
	if !strings.Contains(err.Error(), expectedErrorMsg) {
		t.Errorf("Expected error to contain %q, got: %v", expectedErrorMsg, err)
	}

	// Verify no credentials were stored since login failed
	if _, _, err = config.GetCredentials(); err == nil {
		t.Error("Credentials should not be stored when login fails")
	}
}

func TestAuthLogin_KeyAndProjectIDEnvironmentVariables(t *testing.T) {
	setupAuthTest(t)

	// Set environment variables for public and secret keys
	os.Setenv("TIGER_PUBLIC_KEY", "env-public-key")
	os.Setenv("TIGER_SECRET_KEY", "env-secret-key")
	os.Setenv("TIGER_PROJECT_ID", "env-project-id")
	defer os.Unsetenv("TIGER_PUBLIC_KEY")
	defer os.Unsetenv("TIGER_SECRET_KEY")
	defer os.Unsetenv("TIGER_PROJECT_ID")

	// Execute login command with project ID flag but using env vars for keys
	output, err := executeAuthCommand(t.Context(), "auth", "login")
	if err != nil {
		t.Fatalf("Login failed: %v", err)
	}

	expectedOutput := "Validating API key...\nSuccessfully logged in (project: env-project-id)\n" + nextStepsMessage
	if output != expectedOutput {
		t.Errorf("Unexpected output: '%s'", output)
	}

	// Verify credentials were stored
	expectedAPIKey := "env-public-key:env-secret-key"
	expectedProjectID := "env-project-id"
	storedKey, storedProjectID, err := config.GetCredentials()
	if err != nil {
		t.Fatalf("Failed to get stored credentials: %v", err)
	}
	if storedKey != expectedAPIKey {
		t.Errorf("Expected API key '%s', got '%s'", expectedAPIKey, storedKey)
	}
	if storedProjectID != expectedProjectID {
		t.Errorf("Expected project ID '%s', got '%s'", expectedProjectID, storedProjectID)
	}
}

func TestAuthLogin_KeyEnvironmentVariables_ProjectIDFlag(t *testing.T) {
	setupAuthTest(t)

	// Set environment variables for public and secret keys
	os.Setenv("TIGER_PUBLIC_KEY", "env-public-key")
	os.Setenv("TIGER_SECRET_KEY", "env-secret-key")
	defer os.Unsetenv("TIGER_PUBLIC_KEY")
	defer os.Unsetenv("TIGER_SECRET_KEY")

	// Execute login command with project ID flag but using env vars for keys
	output, err := executeAuthCommand(t.Context(), "auth", "login", "--project-id", "test-project-456")
	if err != nil {
		t.Fatalf("Login failed: %v", err)
	}

	expectedOutput := "Validating API key...\nSuccessfully logged in (project: test-project-456)\n" + nextStepsMessage
	if output != expectedOutput {
		t.Errorf("Unexpected output: '%s'", output)
	}

	// Verify credentials were stored
	expectedAPIKey := "env-public-key:env-secret-key"
	expectedProjectID := "test-project-456"
	storedKey, storedProjectID, err := config.GetCredentials()
	if err != nil {
		t.Fatalf("Failed to get stored credentials: %v", err)
	}
	if storedKey != expectedAPIKey {
		t.Errorf("Expected API key '%s', got '%s'", expectedAPIKey, storedKey)
	}
	if storedProjectID != expectedProjectID {
		t.Errorf("Expected project ID '%s', got '%s'", expectedProjectID, storedProjectID)
	}
}

// setupOAuthTest creates a complete OAuth test environment with mock server and browser
func setupOAuthTest(t *testing.T, projects []Project, expectedProjectID string) string {
	t.Helper()
	tmpDir := setupAuthTest(t)

	// Ensure no keys in environment
	os.Unsetenv("TIGER_PUBLIC_KEY")
	os.Unsetenv("TIGER_SECRET_KEY")
	os.Unsetenv("TIGER_PROJECT_ID")

	// Start mock server for OAuth endpoints
	mockServer := startMockOAuthServer(t, projects)

	// Set up mock browser function
	originalOpenBrowser := openBrowser
	openBrowser = mockOpenBrowser(t)

	// Set config URLs to point to mock server
	configFile := config.GetConfigFile(tmpDir)
	configContent := fmt.Sprintf(`
console_url: "%s"
gateway_url: "%s"
`, mockServer.URL, mockServer.URL)
	err := os.WriteFile(configFile, []byte(configContent), 0644)
	if err != nil {
		t.Fatalf("Failed to write config file: %v", err)
	}

	// Return cleanup function
	t.Cleanup(func() {
		mockServer.Close()
		openBrowser = originalOpenBrowser
	})

	return mockServer.URL
}

// startMockOAuthServer starts a mock server that handles all OAuth endpoints
func startMockOAuthServer(t *testing.T, projects []Project) *httptest.Server {
	t.Helper()

	mux := http.NewServeMux()

	// Token exchange endpoint
	mux.HandleFunc("POST /idp/external/cli/token", func(w http.ResponseWriter, r *http.Request) {
		t.Logf("Mock server received token exchange request")

		if err := r.ParseForm(); err != nil {
			http.Error(w, "Failed to parse form", http.StatusBadRequest)
			return
		}

		clientID := r.FormValue("client_id")
		code := r.FormValue("code")
		codeVerifier := r.FormValue("code_verifier")

		if clientID == "" || code == "" || codeVerifier == "" {
			http.Error(w, "Missing required parameters", http.StatusBadRequest)
			return
		}

		tokenResponse := map[string]interface{}{
			"access_token":  "mock-access-token-12345",
			"refresh_token": "mock-refresh-token-67890",
			"expires_at":    1234567890,
		}

		w.Header().Set("Content-Type", "application/json")
		if err := json.NewEncoder(w).Encode(tokenResponse); err != nil {
			http.Error(w, "Failed to encode response", http.StatusInternalServerError)
		}
	})

	// GraphQL endpoint for getUserProjects and other queries
	mux.HandleFunc("POST /query", func(w http.ResponseWriter, r *http.Request) {
		t.Logf("Mock server received GraphQL request")

		var requestBody map[string]interface{}
		if err := json.NewDecoder(r.Body).Decode(&requestBody); err != nil {
			http.Error(w, "Failed to decode request body", http.StatusBadRequest)
			return
		}

		query, ok := requestBody["query"].(string)
		if !ok {
			http.Error(w, "Missing query in request", http.StatusBadRequest)
			return
		}

		// Handle different GraphQL queries
		if strings.Contains(query, "getAllProjects") {
			response := GraphQLResponse[GetAllProjectsData]{
				Data: &GetAllProjectsData{
					GetAllProjects: projects,
				},
			}
			w.Header().Set("Content-Type", "application/json")
			if err := json.NewEncoder(w).Encode(response); err != nil {
				http.Error(w, "Failed to encode response", http.StatusInternalServerError)
			}
		} else if strings.Contains(query, "getUser") {
			response := GraphQLResponse[GetUserData]{
				Data: &GetUserData{
					GetUser: User{
						ID:    "user-456",
						Name:  "Test User",
						Email: "test@example.com",
					},
				},
			}
			w.Header().Set("Content-Type", "application/json")
			if err := json.NewEncoder(w).Encode(response); err != nil {
				http.Error(w, "Failed to encode response", http.StatusInternalServerError)
			}
		} else if strings.Contains(query, "createPATRecord") {
			response := GraphQLResponse[CreatePATRecordData]{
				Data: &CreatePATRecordData{
					CreatePATRecord: PATRecordResponse{
						ClientCredentials: struct {
							AccessKey string `json:"accessKey"`
							SecretKey string `json:"secretKey"`
						}{
							AccessKey: "test-access-key",
							SecretKey: "test-secret-key",
						},
					},
				},
			}
			w.Header().Set("Content-Type", "application/json")
			if err := json.NewEncoder(w).Encode(response); err != nil {
				http.Error(w, "Failed to encode response", http.StatusInternalServerError)
			}
		} else {
			http.Error(w, "Unknown GraphQL query", http.StatusBadRequest)
		}
	})

	// OAuth success endpoint (just returns 200 OK)
	mux.HandleFunc("GET /oauth/code/success", func(w http.ResponseWriter, r *http.Request) {
		t.Logf("Mock server received OAuth success request")
		w.WriteHeader(http.StatusOK)
	})

	// Create test server
	return httptest.NewServer(mux)
}

// mockOpenBrowser returns a mock openBrowser function that simulates OAuth callback
func mockOpenBrowser(t *testing.T) func(string) error {
	return func(authURL string) error {
		t.Logf("Mock browser opening URL: %s", authURL)

		// Extract redirect_uri and state from the URL parameters
		parsedURL, err := url.Parse(authURL)
		if err != nil {
			return err
		}

		clientID := parsedURL.Query().Get("client_id")
		responseType := parsedURL.Query().Get("response_type")
		codeChallengeMethod := parsedURL.Query().Get("code_challenge_method")
		codeChallenge := parsedURL.Query().Get("code_challenge")
		redirectURI := parsedURL.Query().Get("redirect_uri")
		state := parsedURL.Query().Get("state")

		if clientID == "" {
			t.Fatal("no client_id found in OAuth URL")
			return errors.New("no client_id found in OAuth URL")
		}

		if responseType != "code" {
			t.Fatal("invalid response_type found in OAuth URL")
			return errors.New("no response_type found in OAuth URL")
		}

		if codeChallengeMethod != "S256" {
			t.Fatal("invalid code_challenge_method found in OAuth URL")
			return errors.New("no code_challenge_method found in OAuth URL")
		}

		if codeChallenge == "" {
			t.Fatal("no code_challenge found in OAuth URL")
			return errors.New("no code_challenge found in OAuth URL")
		}

		if redirectURI == "" {
			t.Fatal("no redirect_uri found in OAuth URL")
			return errors.New("no redirect_uri found in OAuth URL")
		}

		if state == "" {
			t.Fatal("no state found in OAuth URL")
			return errors.New("no state found in OAuth URL")
		}

		// Give the OAuth server a moment to start
		go func() {
			// Sleep to ensure the OAuth callback server is listening
			// This prevents "EOF" errors in CI when the server hasn't started yet
			time.Sleep(100 * time.Millisecond)

			// Make the OAuth callback request directly
			callbackURL := fmt.Sprintf("%s?code=test-auth-code&state=%s", redirectURI, state)
			t.Logf("Mock browser making callback request to: %s", callbackURL)

			resp, err := http.Get(callbackURL)
			if err != nil {
				t.Errorf("Mock callback request failed: %v", err)
				return
			}
			if err := resp.Body.Close(); err != nil {
				t.Errorf("Error closing callback request body: %v", err)
			}
		}()

		return nil
	}
}

func TestAuthLogin_OAuth_SingleProject(t *testing.T) {
	mockServerURL := setupOAuthTest(t, []Project{
		{ID: "project-123", Name: "Test Project"},
	}, "project-123")

	// Execute login command - the mocked openBrowser will handle the callback automatically
	output, err := executeAuthCommand(t.Context(), "auth", "login")

	if err != nil {
		t.Fatalf("Login failed: %v", err)
	}

	// Build regex pattern to match the complete output
	// Auth URL format: http://mockserver/oauth/authorize?client_id=45e1b16d-e435-4049-97b2-8daad150818c&code_challenge=base64&code_challenge_method=S256&redirect_uri=http%3A%2F%2Flocalhost%3APORT%2Fcallback&response_type=code&state=randomstring
	expectedPattern := fmt.Sprintf(`^Auth URL is: %s/oauth/authorize\?client_id=45e1b16d-e435-4049-97b2-8daad150818c&code_challenge=[A-Za-z0-9_-]+&code_challenge_method=S256&redirect_uri=http%%3A%%2F%%2Flocalhost%%3A\d+%%2Fcallback&response_type=code&state=[A-Za-z0-9_-]+\n`+
		`Opening browser for authentication\.\.\.\n`+
		`Validating API key\.\.\.\n`+
		`Successfully logged in \(project: project-123\)\n`+
		regexp.QuoteMeta(nextStepsMessage)+`$`, regexp.QuoteMeta(mockServerURL))

	matched, err := regexp.MatchString(expectedPattern, output)
	if err != nil {
		t.Fatalf("Regex compilation failed: %v", err)
	}
	if !matched {
		t.Errorf("Output doesn't match expected pattern.\nPattern: %s\nActual output: '%s'", expectedPattern, output)
	}

	// Verify credentials were stored
	expectedAPIKey := "test-access-key:test-secret-key"
	expectedProjectID := "project-123"
	storedKey, storedProjectID, err := config.GetCredentials()
	if err != nil {
		t.Fatalf("Failed to get stored credentials: %v", err)
	}
	if storedKey != expectedAPIKey {
		t.Errorf("Expected API key '%s', got '%s'", expectedAPIKey, storedKey)
	}
	if storedProjectID != expectedProjectID {
		t.Errorf("Expected project ID '%s', got '%s'", expectedProjectID, storedProjectID)
	}
}

func TestAuthLogin_OAuth_MultipleProjects(t *testing.T) {
	mockServerURL := setupOAuthTest(t, []Project{
		{ID: "project-123", Name: "Test Project 1"},
		{ID: "project-456", Name: "Test Project 2"},
		{ID: "project-789", Name: "Test Project 3"},
	}, "project-789")

	// Mock the project selection to simulate user selecting the third project (index 2)
	originalSelectProjectInteractively := selectProjectInteractively
	defer func() {
		selectProjectInteractively = originalSelectProjectInteractively
	}()

	selectProjectInteractively = func(projects []Project, out io.Writer) (string, error) {
		t.Logf("Mock project selection - user selects project at index 2: %s", projects[2].ID)
		// Simulate user pressing down arrow twice and then enter (selects third project)
		return projects[2].ID, nil
	}

	// Execute login command - both mocked functions will handle OAuth flow and project selection
	output, err := executeAuthCommand(t.Context(), "auth", "login")

	if err != nil {
		t.Fatalf("Login failed: %v", err)
	}

	// Build regex pattern to match the complete output
	expectedPattern := fmt.Sprintf(`^Auth URL is: %s/oauth/authorize\?client_id=45e1b16d-e435-4049-97b2-8daad150818c&code_challenge=[A-Za-z0-9_-]+&code_challenge_method=S256&redirect_uri=http%%3A%%2F%%2Flocalhost%%3A\d+%%2Fcallback&response_type=code&state=[A-Za-z0-9_-]+\n`+
		`Opening browser for authentication\.\.\.\n`+
		`Validating API key\.\.\.\n`+
		`Successfully logged in \(project: project-789\)\n`+
		regexp.QuoteMeta(nextStepsMessage)+`$`, regexp.QuoteMeta(mockServerURL))

	matched, err := regexp.MatchString(expectedPattern, output)
	if err != nil {
		t.Fatalf("Regex compilation failed: %v", err)
	}
	if !matched {
		t.Errorf("Output doesn't match expected pattern.\nPattern: %s\nActual output: '%s'", expectedPattern, output)
	}

	// Verify credentials were stored (should be the third project - project-789)
	expectedAPIKey := "test-access-key:test-secret-key"
	expectedProjectID := "project-789"
	storedKey, storedProjectID, err := config.GetCredentials()
	if err != nil {
		t.Fatalf("Failed to get stored credentials: %v", err)
	}
	if storedKey != expectedAPIKey {
		t.Errorf("Expected API key '%s', got '%s'", expectedAPIKey, storedKey)
	}
	if storedProjectID != expectedProjectID {
		t.Errorf("Expected project ID '%s', got '%s'", expectedProjectID, storedProjectID)
	}
}

// TestAuthLogin_KeyringFallback tests the scenario where keyring fails and system falls back to file storage
func TestAuthLogin_KeyringFallback(t *testing.T) {
	tmpDir := setupAuthTest(t)

	// We can't easily mock keyring failure, but we can test file storage directly
	// by ensuring the API key gets stored to file when keyring might not be available

	// Execute login command with public and secret key flags and project ID
	output, err := executeAuthCommand(t.Context(), "auth", "login", "--public-key", "fallback-public", "--secret-key", "fallback-secret", "--project-id", "test-project-fallback")
	if err != nil {
		t.Fatalf("Login failed: %v", err)
	}

	expectedOutput := "Validating API key...\nSuccessfully logged in (project: test-project-fallback)\n" + nextStepsMessage
	if output != expectedOutput {
		t.Errorf("Unexpected output: '%s'", output)
	}

	// Force test file storage scenario by directly checking file
	credentialsFile := filepath.Join(tmpDir, "credentials")

	// If keyring worked, manually create file scenario by clearing all credentials and adding to file
	config.RemoveCredentials()

	// Store to file manually to simulate fallback
	expectedAPIKey := "fallback-public:fallback-secret"
	expectedProjectID := "test-project-fallback"
	if err := config.StoreCredentialsToFile(expectedAPIKey, expectedProjectID); err != nil {
		t.Fatalf("Failed to store credentials to file: %v", err)
	}

	// Verify file storage works
	storedKey, storedProjectID, err := config.GetCredentials()
	if err != nil {
		t.Fatalf("Failed to get credentials from file fallback: %v", err)
	}
	if storedKey != expectedAPIKey {
		t.Errorf("Expected API key '%s', got '%s'", expectedAPIKey, storedKey)
	}
	if storedProjectID != expectedProjectID {
		t.Errorf("Expected project ID '%s', got '%s'", expectedProjectID, storedProjectID)
	}

	// Test status with file-only storage
	output, err = executeAuthCommand(t.Context(), "auth", "status")
	if err != nil {
		t.Fatalf("Status failed with file storage: %v", err)
	}
	if output != "Logged in (API key stored)\nProject ID: test-project-fallback\n" {
		t.Errorf("Unexpected status output: '%s'", output)
	}

	// Test logout with file-only storage
	output, err = executeAuthCommand(t.Context(), "auth", "logout")
	if err != nil {
		t.Fatalf("Logout failed with file storage: %v", err)
	}
	if output != "Successfully logged out and removed stored credentials\n" {
		t.Errorf("Unexpected logout output: '%s'", output)
	}

	// Verify file was removed
	if _, err := os.Stat(credentialsFile); !os.IsNotExist(err) {
		t.Error("Credentials file should be removed after logout")
	}
}

// TestAuthLogin_EnvironmentVariable_FileOnly tests env var login when only file storage is available
func TestAuthLogin_EnvironmentVariable_FileOnly(t *testing.T) {
	setupAuthTest(t)

	// Set environment variables for public key, secret key, and project ID
	os.Setenv("TIGER_PUBLIC_KEY", "env-file-public")
	os.Setenv("TIGER_SECRET_KEY", "env-file-secret")
	os.Setenv("TIGER_PROJECT_ID", "test-project-env-file")
	defer os.Unsetenv("TIGER_PUBLIC_KEY")
	defer os.Unsetenv("TIGER_SECRET_KEY")
	defer os.Unsetenv("TIGER_PROJECT_ID")

	// Execute login command without any flags (all from env vars)
	output, err := executeAuthCommand(t.Context(), "auth", "login")
	if err != nil {
		t.Fatalf("Login failed: %v", err)
	}

	expectedOutput := "Validating API key...\nSuccessfully logged in (project: test-project-env-file)\n" + nextStepsMessage
	if output != expectedOutput {
		t.Errorf("Unexpected output: '%s'", output)
	}

	// Clear all credentials to ensure we're testing file-only retrieval
	config.RemoveCredentials()

	// Verify credentials were stored in file (since we'll manually write to file only)
	expectedAPIKey := "env-file-public:env-file-secret"
	expectedProjectID := "test-project-env-file"

	// Store to file manually to simulate fallback scenario
	if err := config.StoreCredentialsToFile(expectedAPIKey, expectedProjectID); err != nil {
		t.Fatalf("Failed to store credentials to file: %v", err)
	}

	// Verify getCredentials works with file-only storage
	storedKey, storedProjectID, err := config.GetCredentials()
	if err != nil {
		t.Fatalf("Failed to get credentials from file: %v", err)
	}
	if storedKey != expectedAPIKey {
		t.Errorf("Expected API key '%s', got '%s'", expectedAPIKey, storedKey)
	}
	if storedProjectID != expectedProjectID {
		t.Errorf("Expected project ID '%s', got '%s'", expectedProjectID, storedProjectID)
	}
}

func TestAuthStatus_LoggedIn(t *testing.T) {
	setupAuthTest(t)

	// Store credentials first
	err := config.StoreCredentials("test-api-key-789", "test-project-789")
	if err != nil {
		t.Fatalf("Failed to store credentials: %v", err)
	}

	// Execute status command
	output, err := executeAuthCommand(t.Context(), "auth", "status")
	if err != nil {
		t.Fatalf("Status failed: %v", err)
	}

	if output != "Logged in (API key stored)\nProject ID: test-project-789\n" {
		t.Errorf("Unexpected output: '%s' (len=%d)", output, len(output))
	}
}

func TestAuthStatus_NotLoggedIn(t *testing.T) {
	setupAuthTest(t)

	// Execute status command without being logged in
	_, err := executeAuthCommand(t.Context(), "auth", "status")
	if err == nil {
		t.Fatal("Expected status to fail when not logged in")
	}

	// Error should indicate not logged in
	if err.Error() != config.ErrNotLoggedIn.Error() {
		t.Errorf("Expected 'not logged in' error, got: %v", err)
	}
}

func TestAuthLogout_Success(t *testing.T) {
	setupAuthTest(t)

	// Store credentials first
	err := config.StoreCredentials("test-api-key-logout", "test-project-logout")
	if err != nil {
		t.Fatalf("Failed to store credentials: %v", err)
	}

	// Verify credentials are stored
	_, _, err = config.GetCredentials()
	if err != nil {
		t.Fatalf("Credentials should be stored: %v", err)
	}

	// Execute logout command
	output, err := executeAuthCommand(t.Context(), "auth", "logout")
	if err != nil {
		t.Fatalf("Logout failed: %v", err)
	}

	if output != "Successfully logged out and removed stored credentials\n" {
		t.Errorf("Unexpected output: '%s' (len=%d)", output, len(output))
	}

	// Verify credentials are removed
	_, _, err = config.GetCredentials()
	if err == nil {
		t.Fatal("Credentials should be removed after logout")
	}
}<|MERGE_RESOLUTION|>--- conflicted
+++ resolved
@@ -28,11 +28,7 @@
 
 	// Mock the API key validation for testing
 	originalValidator := validateAPIKeyForLogin
-<<<<<<< HEAD
-	validateAPIKeyForLogin = func(cfg *config.Config, apiKey, projectID string) error {
-=======
-	validateAPIKeyForLogin = func(ctx context.Context, apiKey, projectID string) error {
->>>>>>> 9a82a024
+	validateAPIKeyForLogin = func(ctx context.Context, cfg *config.Config, apiKey, projectID string) error {
 		// Always return success for testing
 		return nil
 	}
