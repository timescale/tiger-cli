--- conflicted
+++ resolved
@@ -136,16 +136,12 @@
 	errBuf := new(bytes.Buffer)
 
 	// Request pooled connection when pooler is not available
-<<<<<<< HEAD
 	connectionString, err := util.BuildConnectionString(service, util.ConnectionStringOptions{
 		Pooled:       true,
 		Role:         "tsdbadmin",
 		PasswordMode: util.PasswordExclude,
 		WarnWriter:   errBuf,
 	})
-=======
-	connectionString, err := buildConnectionString(service, true, "tsdbadmin", false, cmd.ErrOrStderr())
->>>>>>> 0fa20021
 
 	if err != nil {
 		t.Fatalf("Unexpected error: %v", err)
@@ -419,88 +415,6 @@
 	}
 }
 
-<<<<<<< HEAD
-=======
-func TestBuildConnectionConfig_KeyringPassword(t *testing.T) {
-	// This test verifies that buildConnectionConfig properly sets password from keyring
-
-	// Set keyring as the password storage method for this test
-	originalStorage := viper.GetString("password_storage")
-	viper.Set("password_storage", "keyring")
-	defer viper.Set("password_storage", originalStorage)
-
-	// Create a test service
-	serviceID := "test-connection-config-service"
-	projectID := "test-connection-config-project"
-	service := api.Service{
-		ServiceId: &serviceID,
-		ProjectId: &projectID,
-	}
-
-	// Store a test password in keyring
-	testPassword := "test-connection-config-password-789"
-	storage := password.GetPasswordStorage()
-	err := storage.Save(service, testPassword)
-	if err != nil {
-		t.Fatalf("Failed to save test password: %v", err)
-	}
-	defer storage.Remove(service) // Clean up after test
-
-	connectionString := "postgresql://testuser@testhost:5432/testdb?sslmode=require"
-
-	// Call the actual production function that builds the config
-	config, err := buildConnectionConfig(connectionString, service)
-
-	if err != nil {
-		t.Fatalf("buildConnectionConfig failed: %v", err)
-	}
-
-	if config == nil {
-		t.Fatal("buildConnectionConfig returned nil config")
-	}
-
-	// Verify that the password was set in the config
-	if config.Password != testPassword {
-		t.Errorf("Expected password '%s' to be set in config, but got '%s'", testPassword, config.Password)
-	}
-}
-
-func TestBuildConnectionConfig_PgpassStorage_NoPasswordSet(t *testing.T) {
-	// This test verifies that buildConnectionConfig doesn't set password for pgpass storage
-
-	// Set pgpass as the password storage method for this test
-	originalStorage := viper.GetString("password_storage")
-	viper.Set("password_storage", "pgpass")
-	defer viper.Set("password_storage", originalStorage)
-
-	// Create a test service
-	serviceID := "test-connection-config-pgpass"
-	projectID := "test-connection-config-project"
-	service := api.Service{
-		ServiceId: &serviceID,
-		ProjectId: &projectID,
-	}
-
-	connectionString := "postgresql://testuser@testhost:5432/testdb?sslmode=require"
-
-	// Call the actual production function that builds the config
-	config, err := buildConnectionConfig(connectionString, service)
-
-	if err != nil {
-		t.Fatalf("buildConnectionConfig failed: %v", err)
-	}
-
-	if config == nil {
-		t.Fatal("buildConnectionConfig returned nil config")
-	}
-
-	// Verify that no password was set in the config (pgx will check ~/.pgpass automatically)
-	if config.Password != "" {
-		t.Errorf("Expected no password to be set in config for pgpass storage, but got '%s'", config.Password)
-	}
-}
-
->>>>>>> 0fa20021
 func TestSeparateServiceAndPsqlArgs(t *testing.T) {
 	testCases := []struct {
 		name                string
@@ -775,8 +689,6 @@
 	}
 }
 
-<<<<<<< HEAD
-=======
 func TestBuildConnectionString(t *testing.T) {
 	testCases := []struct {
 		name           string
@@ -923,7 +835,6 @@
 	}
 }
 
->>>>>>> 0fa20021
 func TestDBTestConnection_TimeoutParsing(t *testing.T) {
 	testCases := []struct {
 		name           string
@@ -1027,185 +938,6 @@
 	}
 }
 
-<<<<<<< HEAD
-=======
-func TestBuildConnectionString_WithPassword_KeyringStorage(t *testing.T) {
-	// Set keyring as the password storage method for this test
-	originalStorage := viper.GetString("password_storage")
-	viper.Set("password_storage", "keyring")
-	defer viper.Set("password_storage", originalStorage)
-
-	// Create a test service
-	serviceID := "test-password-service"
-	projectID := "test-password-project"
-	host := "test-host.com"
-	port := 5432
-	service := api.Service{
-		ServiceId: &serviceID,
-		ProjectId: &projectID,
-		Endpoint: &api.Endpoint{
-			Host: &host,
-			Port: &port,
-		},
-	}
-
-	// Store a test password in keyring
-	testPassword := "test-password-keyring-123"
-	storage := password.GetPasswordStorage()
-	err := storage.Save(service, testPassword)
-	if err != nil {
-		t.Fatalf("Failed to save test password: %v", err)
-	}
-	defer storage.Remove(service) // Clean up after test
-
-	// Create a test command
-	cmd := &cobra.Command{}
-
-	// Call buildConnectionString with withPassword=true
-	result, err := buildConnectionString(service, false, "tsdbadmin", true, cmd.ErrOrStderr())
-
-	if err != nil {
-		t.Fatalf("buildConnectionString failed: %v", err)
-	}
-
-	// Verify that the password is included in the result
-	expectedResult := fmt.Sprintf("postgresql://tsdbadmin:%s@%s:%d/tsdb?sslmode=require", testPassword, host, port)
-	if result != expectedResult {
-		t.Errorf("Expected connection string with password '%s', got '%s'", expectedResult, result)
-	}
-
-	// Verify the password is actually in the connection string
-	if !strings.Contains(result, testPassword) {
-		t.Errorf("Password '%s' not found in connection string: %s", testPassword, result)
-	}
-}
-
-func TestBuildConnectionString_WithPassword_PgpassStorage(t *testing.T) {
-	// Set pgpass as the password storage method for this test
-	originalStorage := viper.GetString("password_storage")
-	viper.Set("password_storage", "pgpass")
-	defer viper.Set("password_storage", originalStorage)
-
-	// Create a test service with endpoint information (required for pgpass)
-	serviceID := "test-pgpass-service"
-	projectID := "test-pgpass-project"
-	host := "test-pgpass-host.com"
-	port := 5432
-	service := api.Service{
-		ServiceId: &serviceID,
-		ProjectId: &projectID,
-		Endpoint: &api.Endpoint{
-			Host: &host,
-			Port: &port,
-		},
-	}
-
-	// Store a test password in pgpass
-	testPassword := "test-password-pgpass-456"
-	storage := password.GetPasswordStorage()
-	err := storage.Save(service, testPassword)
-	if err != nil {
-		t.Fatalf("Failed to save test password: %v", err)
-	}
-	defer storage.Remove(service) // Clean up after test
-
-	// Create a test command
-	cmd := &cobra.Command{}
-
-	// Call buildConnectionString with withPassword=true
-	result, err := buildConnectionString(service, false, "tsdbadmin", true, cmd.ErrOrStderr())
-
-	if err != nil {
-		t.Fatalf("buildConnectionString failed: %v", err)
-	}
-
-	// Verify that the password is included in the result
-	expectedResult := fmt.Sprintf("postgresql://tsdbadmin:%s@%s:%d/tsdb?sslmode=require", testPassword, host, port)
-	if result != expectedResult {
-		t.Errorf("Expected connection string with password '%s', got '%s'", expectedResult, result)
-	}
-
-	// Verify the password is actually in the connection string
-	if !strings.Contains(result, testPassword) {
-		t.Errorf("Password '%s' not found in connection string: %s", testPassword, result)
-	}
-}
-
-func TestBuildConnectionString_WithPassword_NoStorage(t *testing.T) {
-	// Set no storage as the password storage method for this test
-	originalStorage := viper.GetString("password_storage")
-	viper.Set("password_storage", "none")
-	defer viper.Set("password_storage", originalStorage)
-
-	// Create a test service
-	serviceID := "test-nostorage-service"
-	projectID := "test-nostorage-project"
-	host := "test-host.com"
-	port := 5432
-	service := api.Service{
-		ServiceId: &serviceID,
-		ProjectId: &projectID,
-		Endpoint: &api.Endpoint{
-			Host: &host,
-			Port: &port,
-		},
-	}
-
-	// Create a test command
-	cmd := &cobra.Command{}
-
-	// Call buildConnectionString with withPassword=true - should fail
-	_, err := buildConnectionString(service, false, "tsdbadmin", true, cmd.ErrOrStderr())
-
-	if err == nil {
-		t.Fatal("Expected error when password storage is disabled, but got none")
-	}
-
-	// Verify we get the expected error message
-	expectedError := "password storage is disabled (--password-storage=none)"
-	if !strings.Contains(err.Error(), expectedError) {
-		t.Errorf("Expected error message to contain '%s', got: %v", expectedError, err)
-	}
-}
-
-func TestBuildConnectionString_WithPassword_NoPasswordAvailable(t *testing.T) {
-	// Set keyring as the password storage method for this test
-	originalStorage := viper.GetString("password_storage")
-	viper.Set("password_storage", "keyring")
-	defer viper.Set("password_storage", originalStorage)
-
-	// Create a test service (but don't store any password for it)
-	serviceID := "test-nopassword-service"
-	projectID := "test-nopassword-project"
-	host := "test-host.com"
-	port := 5432
-	service := api.Service{
-		ServiceId: &serviceID,
-		ProjectId: &projectID,
-		Endpoint: &api.Endpoint{
-			Host: &host,
-			Port: &port,
-		},
-	}
-
-	// Create a test command
-	cmd := &cobra.Command{}
-
-	// Call buildConnectionString with withPassword=true - should fail
-	_, err := buildConnectionString(service, false, "tsdbadmin", true, cmd.ErrOrStderr())
-
-	if err == nil {
-		t.Fatal("Expected error when no password is available, but got none")
-	}
-
-	// Verify we get the expected error message
-	expectedError := "no password found in keyring for this service"
-	if !strings.Contains(err.Error(), expectedError) {
-		t.Errorf("Expected error message to contain '%s', got: %v", expectedError, err)
-	}
-}
-
->>>>>>> 0fa20021
 func TestDBConnectionString_WithPassword(t *testing.T) {
 	// This test verifies the end-to-end --with-password flag functionality
 	// using direct function testing since full integration would require a real service
@@ -1240,16 +972,12 @@
 
 	// Test util.BuildConnectionString without password (default behavior)
 	cmd := &cobra.Command{}
-<<<<<<< HEAD
 	baseConnectionString, err := util.BuildConnectionString(service, util.ConnectionStringOptions{
 		Pooled:       false,
 		Role:         "tsdbadmin",
 		PasswordMode: util.PasswordExclude,
 		WarnWriter:   cmd.ErrOrStderr(),
 	})
-=======
-	baseConnectionString, err := buildConnectionString(service, false, "tsdbadmin", false, cmd.ErrOrStderr())
->>>>>>> 0fa20021
 	if err != nil {
 		t.Fatalf("BuildConnectionString failed: %v", err)
 	}
@@ -1264,7 +992,6 @@
 		t.Errorf("Base connection string should not contain password, but it does: %s", baseConnectionString)
 	}
 
-<<<<<<< HEAD
 	// Test util.BuildConnectionString with password (simulating --with-password flag)
 	connectionStringWithPassword, err := util.BuildConnectionString(service, util.ConnectionStringOptions{
 		Pooled:       false,
@@ -1272,10 +999,6 @@
 		PasswordMode: util.PasswordRequired,
 		WarnWriter:   cmd.ErrOrStderr(),
 	})
-=======
-	// Test buildConnectionString with password (simulating --with-password flag)
-	connectionStringWithPassword, err := buildConnectionString(service, false, "tsdbadmin", true, cmd.ErrOrStderr())
->>>>>>> 0fa20021
 	if err != nil {
 		t.Fatalf("BuildConnectionString with password failed: %v", err)
 	}
@@ -1289,39 +1012,4 @@
 	if !strings.Contains(connectionStringWithPassword, testPassword) {
 		t.Errorf("Connection string with password should contain '%s', but it doesn't: %s", testPassword, connectionStringWithPassword)
 	}
-<<<<<<< HEAD
-=======
-}
-
-func TestBuildConnectionString_WithPassword_InvalidServiceEndpoint(t *testing.T) {
-	// Set keyring as the password storage method for this test
-	originalStorage := viper.GetString("password_storage")
-	viper.Set("password_storage", "keyring")
-	defer viper.Set("password_storage", originalStorage)
-
-	// Create a test service without endpoint (invalid)
-	serviceID := "test-invalid-service"
-	projectID := "test-invalid-project"
-	service := api.Service{
-		ServiceId: &serviceID,
-		ProjectId: &projectID,
-		Endpoint:  nil, // Invalid - no endpoint
-	}
-
-	// Create a test command
-	cmd := &cobra.Command{}
-
-	// Call buildConnectionString with withPassword=true - should fail
-	_, err := buildConnectionString(service, false, "tsdbadmin", true, cmd.ErrOrStderr())
-
-	if err == nil {
-		t.Fatal("Expected error for invalid service endpoint, but got none")
-	}
-
-	// Verify we get an endpoint error
-	expectedError := "service endpoint not available"
-	if !strings.Contains(err.Error(), expectedError) {
-		t.Errorf("Expected error message to contain '%s', got: %v", expectedError, err)
-	}
->>>>>>> 0fa20021
 }