package cmd

import (
	"bytes"
	"context"
	"encoding/json"
	"fmt"
	"os"
	"regexp"
	"strings"
	"testing"
	"time"

	"github.com/spf13/viper"

	"github.com/timescale/tiger-cli/internal/tiger/api"
	"github.com/timescale/tiger-cli/internal/tiger/config"
)

// setupIntegrationTest sets up isolated test environment with temporary config directory
func setupIntegrationTest(t *testing.T) string {
	t.Helper()

	// Create temporary directory for test config
	tmpDir, err := os.MkdirTemp("", "tiger-integration-test-*")
	if err != nil {
		t.Fatalf("Failed to create temp dir: %v", err)
	}

	// Set temporary config directory
	os.Setenv("TIGER_CONFIG_DIR", tmpDir)

	// Disable analytics for integration tests to avoid tracking test events
	os.Setenv("TIGER_ANALYTICS", "false")

	// Reset global config and viper to ensure test isolation
	config.ResetGlobalConfig()

	// Re-establish viper environment configuration after reset
	viper.SetEnvPrefix("TIGER")
	viper.AutomaticEnv()

	// Set API URL in temporary config if integration URL is provided
	if apiURL := os.Getenv("TIGER_API_URL_INTEGRATION"); apiURL != "" {
		// Use a simple command execution without the full executeIntegrationCommand wrapper
		// to avoid circular dependencies during setup
		rootCmd, err := buildRootCmd(t.Context())
		if err != nil {
			t.Fatalf("Failed to build root command during setup: %v", err)
		}
		rootCmd.SetArgs([]string{"config", "set", "api_url", apiURL})
		if err := rootCmd.Execute(); err != nil {
			t.Fatalf("Failed to set integration API URL during setup: %v", err)
		}
	}

	t.Cleanup(func() {
		// Reset global config and viper first
		config.ResetGlobalConfig()
		// Clean up environment variables BEFORE cleaning up file system
		os.Unsetenv("TIGER_CONFIG_DIR")
		os.Unsetenv("TIGER_ANALYTICS")
		// Then clean up file system
		os.RemoveAll(tmpDir)
	})

	return tmpDir
}

// executeIntegrationCommand executes a CLI command for integration testing
func executeIntegrationCommand(ctx context.Context, args ...string) (string, error) {
	// Reset both global config and viper before each command execution
	// This ensures fresh config loading with proper flag precedence
	config.ResetGlobalConfig()

	// Re-establish viper environment configuration after reset
	viper.SetEnvPrefix("TIGER")
	viper.AutomaticEnv()

	// Use buildRootCmd() to get a complete root command with all flags and subcommands
	testRoot, err := buildRootCmd(ctx)
	if err != nil {
		return "", err
	}

	buf := new(bytes.Buffer)
	testRoot.SetOut(buf)
	testRoot.SetErr(buf)
	testRoot.SetArgs(args)

	err = testRoot.Execute()
	return buf.String(), err
}

// TestServiceLifecycleIntegration tests the complete authentication and service lifecycle:
// login -> status -> create -> get -> update-password -> delete -> logout
func TestServiceLifecycleIntegration(t *testing.T) {
	config.SetTestServiceName(t)
	// Check for required environment variables
	publicKey := os.Getenv("TIGER_PUBLIC_KEY_INTEGRATION")
	secretKey := os.Getenv("TIGER_SECRET_KEY_INTEGRATION")
	projectID := os.Getenv("TIGER_PROJECT_ID_INTEGRATION")
	if publicKey == "" || secretKey == "" || projectID == "" {
		t.Skip("Skipping integration test: TIGER_PUBLIC_KEY_INTEGRATION, TIGER_SECRET_KEY_INTEGRATION, and TIGER_PROJECT_ID_INTEGRATION must be set")
	}

	// Set up isolated test environment with temporary config directory
	tmpDir := setupIntegrationTest(t)
	t.Logf("Using temporary config directory: %s", tmpDir)

	// Generate unique service name to avoid conflicts
	serviceName := fmt.Sprintf("integration-test-%d", time.Now().Unix())
	var serviceID string
	var deletedServiceID string // Keep track of deleted service for verification

	// Always logout at the end to clean up credentials
	defer func() {
		t.Logf("Cleaning up authentication")
		_, err := executeIntegrationCommand(t.Context(), "auth", "logout")
		if err != nil {
			t.Logf("Warning: Failed to logout: %v", err)
		}
	}()

	// Cleanup function to ensure service is deleted even if test fails
	defer func() {
		if serviceID != "" {
			t.Logf("Cleaning up service: %s", serviceID)
			// Best effort cleanup - don't fail the test if cleanup fails
			_, err := executeIntegrationCommand(
				t.Context(),
				"service", "delete", serviceID,
				"--confirm",
				"--wait-timeout", "5m",
			)
			if err != nil {
				t.Logf("Warning: Failed to cleanup service %s: %v", serviceID, err)
			}
		}
	}()

	t.Run("Login", func(t *testing.T) {
		t.Logf("Logging in with public key: %s", publicKey[:8]+"...") // Only show first 8 chars

		output, err := executeIntegrationCommand(
			t.Context(),
			"auth", "login",
			"--public-key", publicKey,
			"--secret-key", secretKey,
			"--project-id", projectID,
		)

		if err != nil {
			t.Fatalf("Login failed: %v\nOutput: %s", err, output)
		}

		// Verify login success message
		if !strings.Contains(output, "Successfully logged in") && !strings.Contains(output, "Logged in") {
			t.Errorf("Login output: %s", output)
		}

		t.Logf("Login successful")
	})

	t.Run("Status", func(t *testing.T) {
		t.Logf("Verifying authentication status")

		output, err := executeIntegrationCommand(t.Context(), "auth", "status")
		if err != nil {
			t.Fatalf("Status failed: %v\nOutput: %s", err, output)
		}

		// Should not say "Not logged in"
		if strings.Contains(output, "Not logged in") {
			t.Errorf("Expected to be logged in, but got: %s", output)
		}

		t.Logf("Current authentication status: %s", strings.TrimSpace(output))
	})

	t.Run("CreateService", func(t *testing.T) {
		t.Logf("Creating service: %s", serviceName)

		output, err := executeIntegrationCommand(
			t.Context(),
			"service", "create",
			"--name", serviceName,
			"--wait-timeout", "15m", // Longer timeout for integration tests
			"--no-set-default", // Don't modify user's default service
			"--output", "json", // Use JSON for easier parsing
		)

		if err != nil {
			t.Fatalf("Service creation failed: %v\nOutput: %s", err, output)
		}

		// Extract service ID from JSON output
		extractedServiceID := extractServiceIDFromCreateOutput(t, output)
		if extractedServiceID == "" {
			t.Fatalf("Could not extract service ID from create output: %s", output)
		}

		serviceID = extractedServiceID
		t.Logf("Created service with ID: %s", serviceID)
	})

	t.Run("ListServices", func(t *testing.T) {
		if serviceID == "" {
			t.Skip("No service ID available from create test")
		}

		t.Logf("Listing services to verify creation")

		output, err := executeIntegrationCommand(
			t.Context(),
			"service", "list",
			"--output", "json",
		)

		if err != nil {
			t.Fatalf("Service list failed: %v\nOutput: %s", err, output)
		}

		// Verify our service appears in the list
		if !strings.Contains(output, serviceID) {
			t.Errorf("Service ID %s not found in service list output", serviceID)
		}

		if !strings.Contains(output, serviceName) {
			t.Errorf("Service name %s not found in service list output", serviceName)
		}
	})

	t.Run("GetService", func(t *testing.T) {
		if serviceID == "" {
			t.Skip("No service ID available from create test")
		}

		t.Logf("Getting service details: %s", serviceID)

		output, err := executeIntegrationCommand(
			t.Context(),
			"service", "get", serviceID,
			"--output", "json",
		)

		t.Logf("Raw service get output: %s", output)

		if err != nil {
			t.Fatalf("Service get failed: %v\nOutput: %s", err, output)
		}

		// Parse JSON to verify service details
		var service api.Service
		if err := json.Unmarshal([]byte(output), &service); err != nil {
			t.Fatalf("Failed to parse service JSON: %v\nOutput: %s", err, output)
		}

		// Verify service details
		if service.ServiceId == nil || *service.ServiceId != serviceID {
			t.Errorf("Expected service ID %s, got %v", serviceID, service.ServiceId)
		}

		if service.Name == nil || *service.Name != serviceName {
			t.Errorf("Expected service name %s, got %v", serviceName, service.Name)
		}

		// Verify service has expected structure
		if service.Endpoint == nil {
			t.Error("Service endpoint should not be nil")
		}

		t.Logf("Service status: %v", service.Status)
	})

	t.Run("DatabasePsqlCommand_OriginalPassword", func(t *testing.T) {
		if serviceID == "" {
			t.Skip("No service ID available from create test")
		}

		t.Logf("Testing psql command with original password for service: %s", serviceID)

		output, err := executeIntegrationCommand(
			t.Context(),
			"db", "psql", serviceID,
			"--", "-c", "SELECT 1 as original_password_test;",
		)

		if err != nil {
			t.Fatalf("Database psql command with original password failed: %v\nOutput: %s", err, output)
		}

		// Verify we got expected output from SELECT 1
		if !strings.Contains(output, "1") && !strings.Contains(output, "original_password_test") {
			t.Errorf("psql command succeeded but output format unexpected - expected to contain '1' or 'original_password_test': %s", output)
		}

		t.Logf("✅ psql command with original password succeeded")
	})

	t.Run("UpdatePassword", func(t *testing.T) {
		if serviceID == "" {
			t.Skip("No service ID available from create test")
		}

		newPassword := fmt.Sprintf("integration-test-password-%d", time.Now().Unix())

		t.Logf("Updating password for service: %s", serviceID)

		output, err := executeIntegrationCommand(
			t.Context(),
			"service", "update-password", serviceID,
			"--new-password", newPassword,
			"--password-storage", "keychain", // Save to keychain for psql test
		)

		if err != nil {
			t.Fatalf("Password update failed: %v\nOutput: %s", err, output)
		}

		// Verify success message
		if !strings.Contains(output, "updated successfully") {
			t.Errorf("Expected success message in output: %s", output)
		}
	})

	t.Run("DatabaseConnectionString", func(t *testing.T) {
		if serviceID == "" {
			t.Skip("No service ID available from create test")
		}

		t.Logf("Getting connection string for service: %s", serviceID)

		output, err := executeIntegrationCommand(
			t.Context(), "db", "connection-string", serviceID,
		)

		if err != nil {
			t.Fatalf("Connection string failed: %v\nOutput: %s", err, output)
		}

		// Verify connection string format
		if !strings.HasPrefix(strings.TrimSpace(output), "postgresql://") {
			t.Errorf("Expected PostgreSQL connection string, got: %s", output)
		}

		// Verify connection string contains expected components
		if !strings.Contains(output, "sslmode=require") {
			t.Errorf("Expected connection string to include sslmode=require: %s", output)
		}
	})

	t.Run("DatabasePsqlCommand_UpdatedPassword", func(t *testing.T) {
		if serviceID == "" {
			t.Skip("No service ID available from create test")
		}

		t.Logf("Testing psql command with updated password for service: %s", serviceID)

		output, err := executeIntegrationCommand(
			t.Context(),
			"db", "psql", serviceID,
			"--", "-c", "SELECT 1 as updated_password_test;",
		)

		if err != nil {
			t.Fatalf("Database psql command with updated password failed: %v\nOutput: %s", err, output)
		}

		// Verify we got expected output from SELECT 1
		if !strings.Contains(output, "1") && !strings.Contains(output, "updated_password_test") {
			t.Errorf("psql command succeeded but output format unexpected - expected to contain '1' or 'updated_password_test': %s", output)
		}

		t.Logf("✅ psql command with updated password succeeded")
	})

<<<<<<< HEAD
	t.Run("StopService", func(t *testing.T) {
=======
	// Track created roles for testing (used by CreateRole_CountRoles and CreateRole_DuplicateError tests)
	var createdRoles []string

	t.Run("CreateRole_Basic", func(t *testing.T) {
>>>>>>> 58fa1b33
		if serviceID == "" {
			t.Skip("No service ID available from create test")
		}

<<<<<<< HEAD
		t.Logf("Stopping service: %s", serviceID)

		output, err := executeIntegrationCommand(
			"service", "stop", serviceID,
			"--wait-timeout", "10m", // Longer timeout for integration tests
		)

		if err != nil {
			// Check if it's a conflict error (service already stopped)
			if exitErr, ok := err.(interface{ ExitCode() int }); ok && exitErr.ExitCode() == ExitConflict {
				t.Logf("Service is already stopped (conflict error): %v", err)
			} else {
				t.Fatalf("Service stop failed: %v\nOutput: %s", err, output)
			}
		} else {
			// Verify stop success message
			if !strings.Contains(output, "Stop request accepted") &&
			   !strings.Contains(output, "stopped successfully") {
				t.Errorf("Expected stop success message, got: %s", output)
			}
			t.Logf("Service stop completed successfully")
		}
	})

	t.Run("VerifyServiceStopped", func(t *testing.T) {
=======
		roleName := fmt.Sprintf("integration_test_role_%d", time.Now().Unix())
		createdRoles = append(createdRoles, roleName)

		t.Logf("Creating basic role: %s", roleName)

		output, err := executeIntegrationCommand(
			t.Context(),
			"db", "create", "role", serviceID,
			"--name", roleName,
			"--output", "json",
		)

		if err != nil {
			t.Fatalf("Create role failed: %v\nOutput: %s", err, output)
		}

		// Parse JSON output
		var result map[string]interface{}
		if err := json.Unmarshal([]byte(output), &result); err != nil {
			t.Fatalf("Failed to parse create role JSON: %v\nOutput: %s", err, output)
		}

		// Verify role name in output
		if result["role_name"] != roleName {
			t.Errorf("Expected role_name=%s in output, got: %v", roleName, result["role_name"])
		}

		t.Logf("✅ Successfully created basic role: %s", roleName)
	})

	t.Run("CreateRole_WithExplicitPassword", func(t *testing.T) {
>>>>>>> 58fa1b33
		if serviceID == "" {
			t.Skip("No service ID available from create test")
		}

<<<<<<< HEAD
		t.Logf("Verifying service is stopped")

		output, err := executeIntegrationCommand("service", "describe", serviceID, "--output", "json")
		if err != nil {
			t.Fatalf("Failed to describe service after stop: %v\nOutput: %s", err, output)
		}

		// Parse JSON to check status
		var service api.Service
		if err := json.Unmarshal([]byte(output), &service); err != nil {
			t.Fatalf("Failed to parse service JSON: %v", err)
		}

		var status string
		if service.Status != nil {
			status = string(*service.Status)
		}

		t.Logf("Service status after stop: %s", status)

		// The status should be PAUSED for stopped services
		if status != "PAUSED" {
			t.Logf("Warning: Expected service status to be PAUSED, got %s. This might be expected depending on timing or service state.", status)
		} else {
			t.Logf("✅ Service is correctly in PAUSED state")
		}
	})

	t.Run("StartService", func(t *testing.T) {
=======
		roleName := fmt.Sprintf("integration_test_role_pwd_%d", time.Now().Unix())
		password := fmt.Sprintf("test-password-%d", time.Now().Unix())
		createdRoles = append(createdRoles, roleName)

		t.Logf("Creating role with explicit password: %s", roleName)

		output, err := executeIntegrationCommand(
			t.Context(),
			"db", "create", "role", serviceID,
			"--name", roleName,
			"--password", password,
			"--output", "json",
		)

		if err != nil {
			t.Fatalf("Create role with password failed: %v\nOutput: %s", err, output)
		}

		// Parse JSON output
		var result map[string]interface{}
		if err := json.Unmarshal([]byte(output), &result); err != nil {
			t.Fatalf("Failed to parse create role JSON: %v\nOutput: %s", err, output)
		}

		// Verify role name
		if result["role_name"] != roleName {
			t.Errorf("Expected role_name=%s in output, got: %v", roleName, result["role_name"])
		}

		t.Logf("✅ Successfully created role with explicit password: %s", roleName)
	})

	t.Run("CreateRole_WithInheritedGrants", func(t *testing.T) {
		if serviceID == "" {
			t.Skip("No service ID available from create test")
		}

		roleName := fmt.Sprintf("integration_test_role_grants_%d", time.Now().Unix())
		createdRoles = append(createdRoles, roleName)

		t.Logf("Creating read-only role with inherited grants from tsdbadmin: %s", roleName)

		output, err := executeIntegrationCommand(
			t.Context(),
			"db", "create", "role", serviceID,
			"--name", roleName,
			"--from", "tsdbadmin",
			"--read-only", // Required when inheriting from tsdbadmin
			"--output", "json",
		)

		if err != nil {
			t.Fatalf("Create role with --from failed: %v\nOutput: %s", err, output)
		}

		// Parse JSON output
		var result map[string]interface{}
		if err := json.Unmarshal([]byte(output), &result); err != nil {
			t.Fatalf("Failed to parse create role JSON: %v\nOutput: %s", err, output)
		}

		// Verify role name
		if result["role_name"] != roleName {
			t.Errorf("Expected role_name=%s in output, got: %v", roleName, result["role_name"])
		}

		// Verify from_roles in output
		fromRoles, ok := result["from_roles"].([]interface{})
		if !ok || len(fromRoles) == 0 {
			t.Error("Expected from_roles in output")
		} else if fromRoles[0] != "tsdbadmin" {
			t.Errorf("Expected from_roles to contain 'tsdbadmin', got: %v", fromRoles)
		}

		// Verify read_only flag in output (required for tsdbadmin inheritance)
		if readOnly, ok := result["read_only"].(bool); !ok || !readOnly {
			t.Errorf("Expected read_only=true in output, got: %v", result["read_only"])
		}

		t.Logf("✅ Successfully created read-only role with inherited grants: %s", roleName)
	})

	t.Run("CreateRole_ReadOnly", func(t *testing.T) {
>>>>>>> 58fa1b33
		if serviceID == "" {
			t.Skip("No service ID available from create test")
		}

<<<<<<< HEAD
		t.Logf("Starting service: %s", serviceID)

		output, err := executeIntegrationCommand(
			"service", "start", serviceID,
			"--wait-timeout", "10m", // Longer timeout for integration tests
		)

		if err != nil {
			// Check if it's a conflict error (service already started)
			if exitErr, ok := err.(interface{ ExitCode() int }); ok && exitErr.ExitCode() == ExitConflict {
				t.Logf("Service is already started (conflict error): %v", err)
			} else {
				t.Fatalf("Service start failed: %v\nOutput: %s", err, output)
			}
		} else {
			// Verify start success message
			if !strings.Contains(output, "Start request accepted") &&
			   !strings.Contains(output, "ready and running") {
				t.Errorf("Expected start success message, got: %s", output)
			}
			t.Logf("Service start completed successfully")
		}
	})

	t.Run("VerifyServiceStarted", func(t *testing.T) {
=======
		roleName := fmt.Sprintf("integration_test_role_readonly_%d", time.Now().Unix())
		createdRoles = append(createdRoles, roleName)

		t.Logf("Creating read-only role: %s", roleName)

		output, err := executeIntegrationCommand(
			t.Context(),
			"db", "create", "role", serviceID,
			"--name", roleName,
			"--read-only",
			"--output", "json",
		)

		if err != nil {
			t.Fatalf("Create read-only role failed: %v\nOutput: %s", err, output)
		}

		// Parse JSON output
		var result map[string]interface{}
		if err := json.Unmarshal([]byte(output), &result); err != nil {
			t.Fatalf("Failed to parse create role JSON: %v\nOutput: %s", err, output)
		}

		// Verify read_only flag in output
		if readOnly, ok := result["read_only"].(bool); !ok || !readOnly {
			t.Errorf("Expected read_only=true in output, got: %v", result["read_only"])
		}

		t.Logf("✅ Successfully created read-only role: %s", roleName)
	})

	t.Run("CreateRole_WithStatementTimeout", func(t *testing.T) {
		if serviceID == "" {
			t.Skip("No service ID available from create test")
		}

		roleName := fmt.Sprintf("integration_test_role_timeout_%d", time.Now().Unix())
		createdRoles = append(createdRoles, roleName)

		t.Logf("Creating role with statement timeout: %s", roleName)

		output, err := executeIntegrationCommand(
			t.Context(),
			"db", "create", "role", serviceID,
			"--name", roleName,
			"--statement-timeout", "30s",
			"--output", "json",
		)

		if err != nil {
			t.Fatalf("Create role with statement timeout failed: %v\nOutput: %s", err, output)
		}

		// Parse JSON output
		var result map[string]interface{}
		if err := json.Unmarshal([]byte(output), &result); err != nil {
			t.Fatalf("Failed to parse create role JSON: %v\nOutput: %s", err, output)
		}

		// Verify statement_timeout in output
		if result["statement_timeout"] != "30s" {
			t.Errorf("Expected statement_timeout=30s in output, got: %v", result["statement_timeout"])
		}

		t.Logf("✅ Successfully created role with statement timeout: %s", roleName)
	})

	t.Run("CreateRole_ReadOnlyWithInheritance", func(t *testing.T) {
		if serviceID == "" {
			t.Skip("No service ID available from create test")
		}

		// Step 1: Create a base role with write privileges
		// (tsdbadmin automatically gets ADMIN OPTION on roles it creates)
		baseRoleName := fmt.Sprintf("integration_test_base_role_%d", time.Now().Unix())
		basePassword := fmt.Sprintf("base-password-%d", time.Now().Unix())
		createdRoles = append(createdRoles, baseRoleName)

		t.Logf("Creating base role with write privileges: %s", baseRoleName)

		output, err := executeIntegrationCommand(
			t.Context(),
			"db", "create", "role", serviceID,
			"--name", baseRoleName,
			"--password", basePassword,
			"--output", "json",
		)

		if err != nil {
			t.Fatalf("Failed to create base role: %v\nOutput: %s", err, output)
		}

		// Grant CREATE privilege on public schema to base role
		t.Logf("Granting CREATE privilege to %s", baseRoleName)
		_, err = executeIntegrationCommand(
			t.Context(),
			"db", "psql", serviceID,
			"--", "-c", fmt.Sprintf("GRANT CREATE ON SCHEMA public TO %s;", baseRoleName),
		)
		if err != nil {
			t.Fatalf("Failed to grant CREATE privilege: %v", err)
		}

		// Step 2: Use base role to create a table and insert data
		tableName := fmt.Sprintf("test_table_%d", time.Now().Unix())
		t.Logf("Creating table %s and inserting data as %s", tableName, baseRoleName)

		// Create table and insert data
		_, err = executeIntegrationCommand(
			t.Context(),
			"db", "psql", serviceID,
			"--role", baseRoleName,
			"--", "-c", fmt.Sprintf("CREATE TABLE %s (id INT, data TEXT);", tableName),
		)
		if err != nil {
			t.Fatalf("Failed to create table: %v", err)
		}

		_, err = executeIntegrationCommand(
			t.Context(),
			"db", "psql", serviceID,
			"--role", baseRoleName,
			"--", "-c", fmt.Sprintf("INSERT INTO %s VALUES (1, 'test data');", tableName),
		)
		if err != nil {
			t.Fatalf("Failed to insert data: %v", err)
		}

		// Step 3: Create read-only role that inherits from base role
		// (tsdbadmin can grant base_role since it has ADMIN OPTION)
		readOnlyRoleName := fmt.Sprintf("integration_test_readonly_inherited_%d", time.Now().Unix())
		readOnlyPassword := fmt.Sprintf("readonly-password-%d", time.Now().Unix())
		createdRoles = append(createdRoles, readOnlyRoleName)

		t.Logf("Creating read-only role with inheritance from %s: %s", baseRoleName, readOnlyRoleName)

		output, err = executeIntegrationCommand(
			t.Context(),
			"db", "create", "role", serviceID,
			"--name", readOnlyRoleName,
			"--password", readOnlyPassword,
			"--from", baseRoleName,
			"--read-only",
			"--output", "json",
		)

		if err != nil {
			t.Fatalf("Failed to create read-only role with inheritance: %v\nOutput: %s", err, output)
		}

		// Parse JSON output
		var result map[string]interface{}
		if err := json.Unmarshal([]byte(output), &result); err != nil {
			t.Fatalf("Failed to parse create role JSON: %v\nOutput: %s", err, output)
		}

		// Verify read_only flag in output
		if readOnly, ok := result["read_only"].(bool); !ok || !readOnly {
			t.Errorf("Expected read_only=true in output, got: %v", result["read_only"])
		}

		// Verify from_roles in output
		fromRoles, ok := result["from_roles"].([]interface{})
		if !ok || len(fromRoles) == 0 {
			t.Error("Expected from_roles in output")
		} else if fromRoles[0] != baseRoleName {
			t.Errorf("Expected from_roles to contain '%s', got: %v", baseRoleName, fromRoles)
		}

		// Step 4: Verify read-only role can READ the data
		t.Logf("Verifying read-only role can read data from %s", tableName)
		readOutput, err := executeIntegrationCommand(
			t.Context(),
			"db", "psql", serviceID,
			"--role", readOnlyRoleName,
			"--", "-c", fmt.Sprintf("SELECT * FROM %s;", tableName),
		)
		if err != nil {
			t.Fatalf("Read-only role failed to read data: %v\nOutput: %s", err, readOutput)
		}

		if !strings.Contains(readOutput, "test data") {
			t.Errorf("Expected to read 'test data' from table, got: %s", readOutput)
		}
		t.Logf("✅ Read-only role successfully read data")

		// Step 5: Verify read-only role CANNOT WRITE
		t.Logf("Verifying read-only role cannot write to %s", tableName)
		writeOutput, err := executeIntegrationCommand(
			t.Context(),
			"db", "psql", serviceID,
			"--role", readOnlyRoleName,
			"--", "-c", fmt.Sprintf("INSERT INTO %s VALUES (2, 'should fail');", tableName),
		)

		// We EXPECT this to fail
		if err == nil {
			t.Errorf("Read-only role should NOT be able to write, but succeeded: %s", writeOutput)
		} else {
			// Verify it failed due to read-only enforcement
			if !strings.Contains(writeOutput, "read-only") && !strings.Contains(writeOutput, "permission denied") {
				t.Logf("Warning: Write failed but error message unexpected: %s", writeOutput)
			}
			t.Logf("✅ Read-only role correctly prevented from writing")
		}

		// Step 6: Clean up - drop the table
		t.Logf("Cleaning up table %s", tableName)
		_, _ = executeIntegrationCommand(
			t.Context(),
			"db", "psql", serviceID,
			"--role", baseRoleName,
			"--", "-c", fmt.Sprintf("DROP TABLE IF EXISTS %s;", tableName),
		)

		t.Logf("✅ Successfully verified read-only role with inheritance")
	})

	t.Run("CreateRole_AllOptions", func(t *testing.T) {
>>>>>>> 58fa1b33
		if serviceID == "" {
			t.Skip("No service ID available from create test")
		}

<<<<<<< HEAD
		t.Logf("Verifying service is started")

		output, err := executeIntegrationCommand("service", "describe", serviceID, "--output", "json")
		if err != nil {
			t.Fatalf("Failed to describe service after start: %v\nOutput: %s", err, output)
		}

		// Parse JSON to check status
		var service api.Service
		if err := json.Unmarshal([]byte(output), &service); err != nil {
			t.Fatalf("Failed to parse service JSON: %v", err)
		}

		var status string
		if service.Status != nil {
			status = string(*service.Status)
		}

		t.Logf("Service status after start: %s", status)

		// The status should be READY for started services
		if status != "READY" {
			t.Logf("Warning: Expected service status to be READY, got %s. This might be expected depending on timing or service state.", status)
		} else {
			t.Logf("✅ Service is correctly in READY state")
=======
		roleName := fmt.Sprintf("integration_test_role_all_%d", time.Now().Unix())
		password := fmt.Sprintf("test-password-all-%d", time.Now().Unix())
		createdRoles = append(createdRoles, roleName)

		t.Logf("Creating role with all valid options (tsdbadmin + read-only): %s", roleName)

		// Note: --statement-timeout cannot be used with --from tsdbadmin due to permission restrictions
		output, err := executeIntegrationCommand(
			t.Context(),
			"db", "create", "role", serviceID,
			"--name", roleName,
			"--password", password,
			"--from", "tsdbadmin",
			"--read-only",
			"--output", "json",
		)

		if err != nil {
			t.Fatalf("Create role with all options failed: %v\nOutput: %s", err, output)
		}

		// Parse JSON output
		var result map[string]interface{}
		if err := json.Unmarshal([]byte(output), &result); err != nil {
			t.Fatalf("Failed to parse create role JSON: %v\nOutput: %s", err, output)
		}

		// Verify all options in output
		if result["role_name"] != roleName {
			t.Errorf("Expected role_name=%s, got: %v", roleName, result["role_name"])
		}
		if readOnly, ok := result["read_only"].(bool); !ok || !readOnly {
			t.Errorf("Expected read_only=true, got: %v", result["read_only"])
		}
		// Note: statement_timeout not checked as it cannot be set with --from tsdbadmin

		// Verify from_roles in output
		fromRoles, ok := result["from_roles"].([]interface{})
		if !ok || len(fromRoles) == 0 {
			t.Error("Expected from_roles in output")
		} else if fromRoles[0] != "tsdbadmin" {
			t.Errorf("Expected from_roles to contain 'tsdbadmin', got: %v", fromRoles)
		}

		t.Logf("✅ Successfully created role with all valid options: %s", roleName)
	})

	t.Run("CreateRole_VerifyRolesExist", func(t *testing.T) {
		if serviceID == "" {
			t.Skip("No service ID available from create test")
		}

		if len(createdRoles) == 0 {
			t.Skip("No roles created to verify")
		}

		// Verify all created roles exist by querying pg_roles
		t.Logf("Verifying created roles exist in database")

		for _, roleName := range createdRoles {
			output, err := executeIntegrationCommand(
				t.Context(),
				"db", "psql", serviceID,
				"--", "-c", fmt.Sprintf("SELECT rolname FROM pg_roles WHERE rolname = '%s';", roleName),
			)

			if err != nil {
				t.Errorf("Failed to verify role %s exists: %v\nOutput: %s", roleName, err, output)
				continue
			}

			// Verify role name appears in output
			if !strings.Contains(output, roleName) {
				t.Errorf("Role %s not found in pg_roles query output: %s", roleName, output)
			} else {
				t.Logf("✅ Verified role exists in database: %s", roleName)
			}
		}
	})

	t.Run("CreateRole_DuplicateName", func(t *testing.T) {
		if serviceID == "" {
			t.Skip("No service ID available from create test")
		}

		if len(createdRoles) == 0 {
			t.Skip("No roles created to test duplicate")
		}

		// Try to create a role with the same name as the first created role
		duplicateRoleName := createdRoles[0]

		t.Logf("Attempting to create duplicate role: %s", duplicateRoleName)

		output, err := executeIntegrationCommand(
			t.Context(),
			"db", "create", "role", serviceID,
			"--name", duplicateRoleName,
		)

		// This should fail with a role already exists error
		if err == nil {
			t.Errorf("Expected duplicate role creation to fail, but got output: %s", output)
		} else {
			// Verify error message indicates role already exists
			if !strings.Contains(err.Error(), "already exists") && !strings.Contains(output, "already exists") {
				t.Logf("Note: Error message may not contain 'already exists': %v\nOutput: %s", err, output)
			} else {
				t.Logf("✅ Duplicate role creation correctly failed")
			}
>>>>>>> 58fa1b33
		}
	})

	t.Run("DeleteService", func(t *testing.T) {
		if serviceID == "" {
			t.Skip("No service ID available for deletion")
		}

		t.Logf("Deleting service: %s", serviceID)

		output, err := executeIntegrationCommand(
			t.Context(),
			"service", "delete", serviceID,
			"--confirm",
			"--wait-timeout", "10m",
		)

		if err != nil {
			t.Fatalf("Service deletion failed: %v\nOutput: %s", err, output)
		}

		// Verify deletion success message
		if !strings.Contains(output, "deleted successfully") && !strings.Contains(output, "Deletion completed") && !strings.Contains(output, "successfully deleted") {
			t.Errorf("Expected deletion success message in output: %s", output)
		}

		// Store serviceID for verification, then clear it so cleanup doesn't try to delete again
		deletedServiceID = serviceID
		serviceID = ""
	})

	t.Run("VerifyServiceDeleted", func(t *testing.T) {
		if deletedServiceID == "" {
			t.Skip("No deleted service ID available for verification")
		}

		t.Logf("Verifying service %s no longer exists", deletedServiceID)

		// Try to get the deleted service - should fail
		output, err := executeIntegrationCommand(
			t.Context(),
			"service", "get", deletedServiceID,
		)

		// We expect this to fail since the service should be deleted
		if err == nil {
			t.Errorf("Expected service get to fail for deleted service, but got output: %s", output)
		}

		// Check that error indicates service not found
		if !strings.Contains(err.Error(), "no service with that id exists") {
			t.Errorf("Expected 'no service with that id exists' error for deleted service, got: %v", err)
		}

		// Check that it returns the correct exit code (this should be required)
		if exitErr, ok := err.(interface{ ExitCode() int }); ok {
			if exitErr.ExitCode() != ExitServiceNotFound {
				t.Errorf("Expected exit code %d for service not found, got %d", ExitServiceNotFound, exitErr.ExitCode())
			}
		} else {
			t.Error("Expected exitCodeError with ExitServiceNotFound exit code for deleted service")
		}
	})

	t.Run("Logout", func(t *testing.T) {
		t.Logf("Logging out")

		output, err := executeIntegrationCommand(t.Context(), "auth", "logout")
		if err != nil {
			t.Fatalf("Logout failed: %v\nOutput: %s", err, output)
		}

		// Verify logout success message
		if !strings.Contains(output, "Successfully logged out") && !strings.Contains(output, "Logged out") {
			t.Errorf("Logout output: %s", output)
		}

		t.Logf("Logout successful")
	})

	t.Run("VerifyLoggedOut", func(t *testing.T) {
		t.Logf("Verifying we're logged out")

		output, err := executeIntegrationCommand(t.Context(), "auth", "status")
		// This should either fail or say "Not logged in"
		if err == nil && !strings.Contains(output, "Not logged in") {
			t.Errorf("Expected to be logged out, but status succeeded: %s", output)
		}

		t.Logf("Verified logged out status")
	})
}

// extractServiceIDFromCreateOutput extracts the service ID from service create command output
func extractServiceIDFromCreateOutput(t *testing.T, output string) string {
	t.Helper()

	// Try to parse as JSON first (if --output json was used)
	var service api.Service
	if err := json.Unmarshal([]byte(output), &service); err == nil {
		if service.ServiceId != nil {
			return *service.ServiceId
		}
	}

	// Fall back to regex extraction for text output
	// Look for service ID pattern (svc- followed by alphanumeric characters)
	serviceIDRegex := regexp.MustCompile(`svc-[a-zA-Z0-9]+`)
	matches := serviceIDRegex.FindStringSubmatch(output)
	if len(matches) > 0 {
		return matches[0]
	}

	// Try to extract from structured output lines
	lines := strings.Split(output, "\n")
	for _, line := range lines {
		line = strings.TrimSpace(line)
		if strings.Contains(line, "Service ID") || strings.Contains(line, "service_id") {
			// Extract ID from lines like "📋 Service ID: p7yqpiw7a8" or "service_id: svc-12345"
			parts := strings.Split(line, ":")
			if len(parts) >= 2 {
				id := strings.TrimSpace(parts[1])
				// Look for any service ID pattern (not just svc- prefix)
				serviceIDRegex := regexp.MustCompile(`[a-zA-Z0-9]{8,}`)
				if match := serviceIDRegex.FindString(id); match != "" {
					return match
				}
			}
		}
	}

	return ""
}

// TestServiceNotFoundIntegration tests that commands requiring service ID fail with correct exit code for non-existent services
func TestServiceNotFoundIntegration(t *testing.T) {
	// Check for required environment variables
	publicKey := os.Getenv("TIGER_PUBLIC_KEY_INTEGRATION")
	secretKey := os.Getenv("TIGER_SECRET_KEY_INTEGRATION")
	projectID := os.Getenv("TIGER_PROJECT_ID_INTEGRATION")
	config.SetTestServiceName(t)

	if publicKey == "" || secretKey == "" || projectID == "" {
		t.Skip("Skipping service not found test: TIGER_PUBLIC_KEY_INTEGRATION, TIGER_SECRET_KEY_INTEGRATION, and TIGER_PROJECT_ID_INTEGRATION must be set")
	}

	// Set up isolated test environment with temporary config directory
	tmpDir := setupIntegrationTest(t)
	t.Logf("Using temporary config directory: %s", tmpDir)

	// Always logout at the end to clean up credentials
	defer func() {
		t.Logf("Cleaning up authentication")
		_, err := executeIntegrationCommand(t.Context(), "auth", "logout")
		if err != nil {
			t.Logf("Warning: Failed to logout: %v", err)
		}
	}()

	// Login first
	output, err := executeIntegrationCommand(
		t.Context(),
		"auth", "login",
		"--public-key", publicKey,
		"--secret-key", secretKey,
		"--project-id", projectID,
	)

	if err != nil {
		t.Fatalf("Login failed: %v\nOutput: %s", err, output)
	}
	t.Logf("Login successful for service not found tests")

	// Use a definitely non-existent service ID
	nonExistentServiceID := "nonexistent-service-12345"

	// Table of commands that should fail with specific exit codes for non-existent services
	testCases := []struct {
		name             string
		args             []string
		expectedExitCode int
		reason           string
	}{
		{
			name:             "service get",
			args:             []string{"service", "get", nonExistentServiceID},
			expectedExitCode: ExitServiceNotFound,
		},
		{
			name:             "service update-password",
			args:             []string{"service", "update-password", nonExistentServiceID, "--new-password", "test-password"},
			expectedExitCode: ExitServiceNotFound,
		},
		{
			name:             "service delete",
			args:             []string{"service", "delete", nonExistentServiceID, "--confirm"},
			expectedExitCode: ExitServiceNotFound,
		},
		{
			name:             "service start",
			args:             []string{"service", "start", nonExistentServiceID},
			expectedExitCode: ExitServiceNotFound,
		},
		{
			name:             "service stop",
			args:             []string{"service", "stop", nonExistentServiceID},
			expectedExitCode: ExitServiceNotFound,
		},
		{
			name:             "db connection-string",
			args:             []string{"db", "connection-string", nonExistentServiceID},
			expectedExitCode: ExitServiceNotFound,
		},
		{
			name:             "db test-connection",
			args:             []string{"db", "test-connection", nonExistentServiceID},
			expectedExitCode: ExitInvalidParameters,
			reason:           "maintains compatibility with PostgreSQL tooling conventions",
		},
		{
			name:             "db psql",
			args:             []string{"db", "psql", nonExistentServiceID, "--", "-c", "SELECT 1;"},
			expectedExitCode: ExitServiceNotFound,
		},
	}

	for _, tc := range testCases {
		t.Run(tc.name, func(t *testing.T) {
			output, err := executeIntegrationCommand(t.Context(), tc.args...)

			if err == nil {
				t.Errorf("Expected %s to fail for non-existent service, but got output: %s", tc.name, output)
				return
			}

			// Verify error message indicates service doesn't exist (API returns various messages)
			errorMsg := strings.ToLower(err.Error())
			if !strings.Contains(errorMsg, "not found") &&
				!strings.Contains(errorMsg, "no entries") &&
				!strings.Contains(errorMsg, "no service") &&
				!strings.Contains(errorMsg, "could not be found") {
				t.Errorf("Expected error message indicating service doesn't exist for %s, got: %v", tc.name, err)
			}

			// Verify correct exit code
			if exitErr, ok := err.(interface{ ExitCode() int }); ok {
				if exitErr.ExitCode() != tc.expectedExitCode {
					t.Errorf("Expected exit code %d for %s, got %d", tc.expectedExitCode, tc.name, exitErr.ExitCode())
				}
			} else {
				t.Errorf("Expected exitCodeError with exit code %d for %s", tc.expectedExitCode, tc.name)
			}

			reasonMsg := ""
			if tc.reason != "" {
				reasonMsg = fmt.Sprintf(" (%s)", tc.reason)
			}
			t.Logf("✅ %s correctly failed with exit code %d%s", tc.name, tc.expectedExitCode, reasonMsg)
		})
	}
}

// TestDatabaseCommandsIntegration tests database-related commands that don't require service creation
func TestDatabaseCommandsIntegration(t *testing.T) {
	// Check for required environment variables
	publicKey := os.Getenv("TIGER_PUBLIC_KEY_INTEGRATION")
	secretKey := os.Getenv("TIGER_SECRET_KEY_INTEGRATION")
	projectID := os.Getenv("TIGER_PROJECT_ID_INTEGRATION")
	existingServiceID := os.Getenv("TIGER_EXISTING_SERVICE_ID_INTEGRATION") // Optional: use existing service
	config.SetTestServiceName(t)

	if publicKey == "" || secretKey == "" || projectID == "" {
		t.Skip("Skipping integration test: TIGER_PUBLIC_KEY_INTEGRATION, TIGER_SECRET_KEY_INTEGRATION, and TIGER_PROJECT_ID_INTEGRATION must be set")
	}

	if existingServiceID == "" {
		t.Skip("Skipping database integration test: TIGER_EXISTING_SERVICE_ID_INTEGRATION not set")
	}

	// Set up isolated test environment with temporary config directory
	tmpDir := setupIntegrationTest(t)
	t.Logf("Using temporary config directory: %s", tmpDir)

	// Always logout at the end to clean up credentials
	defer func() {
		t.Logf("Cleaning up authentication")
		_, err := executeIntegrationCommand(t.Context(), "auth", "logout")
		if err != nil {
			t.Logf("Warning: Failed to logout: %v", err)
		}
	}()

	t.Run("Login", func(t *testing.T) {
		t.Logf("Logging in for database tests")

		output, err := executeIntegrationCommand(
			t.Context(),
			"auth", "login",
			"--public-key", publicKey,
			"--secret-key", secretKey,
			"--project-id", projectID,
		)

		if err != nil {
			t.Fatalf("Login failed: %v\nOutput: %s", err, output)
		}

		t.Logf("Login successful for database tests")
	})

	t.Run("DatabaseTestConnection", func(t *testing.T) {
		t.Logf("Testing database connection for service: %s", existingServiceID)

		output, err := executeIntegrationCommand(
			t.Context(),
			"db", "test-connection", existingServiceID,
			"--timeout", "30s",
		)

		// Note: This may fail if the database isn't fully ready or credentials aren't set up
		// We log the result but don't fail the test since it depends on database state
		if err != nil {
			t.Logf("Database connection test failed (this may be expected): %v\nOutput: %s", err, output)
		} else {
			t.Logf("Database connection test succeeded: %s", output)
		}
	})
}

// TestAuthenticationErrorsIntegration tests that all commands requiring authentication
// properly handle authentication failures and return appropriate exit codes
func TestAuthenticationErrorsIntegration(t *testing.T) {
	// Check if we have valid integration test credentials
	publicKey := os.Getenv("TIGER_PUBLIC_KEY_INTEGRATION")
	secretKey := os.Getenv("TIGER_SECRET_KEY_INTEGRATION")
	projectID := os.Getenv("TIGER_PROJECT_ID_INTEGRATION")
	config.SetTestServiceName(t)

	if publicKey == "" || secretKey == "" || projectID == "" {
		t.Skip("Skipping authentication error integration test: TIGER_PUBLIC_KEY_INTEGRATION, TIGER_SECRET_KEY_INTEGRATION, and TIGER_PROJECT_ID_INTEGRATION must be set")
	}

	// Set up isolated test environment with temporary config directory
	tmpDir := setupIntegrationTest(t)
	t.Logf("Using temporary config directory: %s", tmpDir)

	// Make sure we're logged out (this should always succeed or be a no-op)
	_, _ = executeIntegrationCommand(t.Context(), "auth", "logout")

	// Log in with invalid credentials to trigger authentication errors (401 response from server)
	invalidPublicKey := "invalid-public-key"
	invalidSecretKey := "invalid-secret-key"

	// Login with invalid credentials (this should succeed locally but fail on API calls)
	loginOutput, loginErr := executeIntegrationCommand(t.Context(), "auth", "login",
		"--public-key", invalidPublicKey,
		"--secret-key", invalidSecretKey,
		"--project-id", projectID)
	if loginErr != nil {
		t.Logf("Login with invalid credentials failed (expected): %s", loginOutput)
	} else {
		t.Fatalf("Cannot test authentication errors: login with invalid credentials succeeded: %v", loginErr)
	}

	// Test service commands that should return authentication errors
	serviceCommands := []struct {
		name string
		args []string
	}{
		{
			name: "service list",
			args: []string{"service", "list"},
		},
		{
			name: "service get",
			args: []string{"service", "get", "non-existent-service"},
		},
		{
			name: "service create",
			args: []string{"service", "create", "--name", "test-service", "--no-wait"},
		},
		{
			name: "service update-password",
			args: []string{"service", "update-password", "non-existent-service", "--new-password", "test-pass"},
		},
		{
			name: "service delete",
			args: []string{"service", "delete", "non-existent-service", "--confirm", "--no-wait"},
		},
		{
			name: "service start",
			args: []string{"service", "start", "non-existent-service", "--api-key", invalidAPIKey, "--project-id", projectID, "--no-wait"},
		},
		{
			name: "service stop",
			args: []string{"service", "stop", "non-existent-service", "--api-key", invalidAPIKey, "--project-id", projectID, "--no-wait"},
		},
	}

	// Test db commands that should return authentication errors
	dbCommands := []struct {
		name string
		args []string
	}{
		{
			name: "db connection-string",
			args: []string{"db", "connection-string", "non-existent-service"},
		},
		{
			name: "db connect",
			args: []string{"db", "connect", "non-existent-service"},
		},
		// Note: db test-connection follows pg_isready conventions, so it uses exit code 3 (ExitInvalidParameters)
		// for authentication issues, not ExitAuthenticationError like other commands
		{
			name: "db test-connection",
			args: []string{"db", "test-connection", "non-existent-service"},
		},
	}

	// Test all service commands
	for _, tc := range serviceCommands {
		t.Run(tc.name, func(t *testing.T) {
			output, err := executeIntegrationCommand(t.Context(), tc.args...)

			// Should fail with authentication error
			if err == nil {
				t.Errorf("Expected %s to fail with authentication error when using invalid API key, but got output: %s", tc.name, output)
				return
			}

			// Check that it's an exitCodeError with ExitAuthenticationError
			if exitErr, ok := err.(interface{ ExitCode() int }); ok {
				if exitErr.ExitCode() != ExitAuthenticationError {
					t.Errorf("Expected exit code %d (ExitAuthenticationError) for %s, got %d. Error: %s", ExitAuthenticationError, tc.name, exitErr.ExitCode(), err.Error())
				} else {
					t.Logf("✅ %s correctly failed with authentication error (exit code %d)", tc.name, ExitAuthenticationError)
				}
			} else {
				t.Errorf("Expected exitCodeError with ExitAuthenticationError exit code for %s, got: %v", tc.name, err)
			}

			// Check error message contains authentication-related text
			if !strings.Contains(err.Error(), "authentication") && !strings.Contains(err.Error(), "API key") {
				t.Logf("Note: %s error message may be acceptable: %s", tc.name, err.Error())
			}
		})
	}

	// Test all db commands
	for _, tc := range dbCommands {
		t.Run(tc.name, func(t *testing.T) {
			output, err := executeIntegrationCommand(t.Context(), tc.args...)

			// Should fail with authentication error
			if err == nil {
				t.Errorf("Expected %s to fail with authentication error when using invalid API key, but got output: %s", tc.name, output)
				return
			}

			// Check that it's an exitCodeError with the expected exit code
			if exitErr, ok := err.(interface{ ExitCode() int }); ok {
				expectedExitCode := ExitAuthenticationError
				expectedDescription := "authentication error"

				// db test-connection follows pg_isready conventions and uses exit code 3
				if tc.name == "db test-connection" {
					expectedExitCode = ExitInvalidParameters
					expectedDescription = "invalid parameters (pg_isready convention)"
				}

				if exitErr.ExitCode() != expectedExitCode {
					t.Errorf("Expected exit code %d (%s) for %s, got %d. Error: %s", expectedExitCode, expectedDescription, tc.name, exitErr.ExitCode(), err.Error())
				} else {
					t.Logf("✅ %s correctly failed with %s (exit code %d)", tc.name, expectedDescription, expectedExitCode)
				}
			} else {
				t.Errorf("Expected exitCodeError for %s, got: %v", tc.name, err)
			}

			// Check error message contains authentication-related text
			if !strings.Contains(err.Error(), "authentication") && !strings.Contains(err.Error(), "API key") {
				t.Logf("Note: %s error message may be acceptable: %s", tc.name, err.Error())
			}
		})
	}
}<|MERGE_RESOLUTION|>--- conflicted
+++ resolved
@@ -375,45 +375,14 @@
 		t.Logf("✅ psql command with updated password succeeded")
 	})
 
-<<<<<<< HEAD
-	t.Run("StopService", func(t *testing.T) {
-=======
 	// Track created roles for testing (used by CreateRole_CountRoles and CreateRole_DuplicateError tests)
 	var createdRoles []string
 
 	t.Run("CreateRole_Basic", func(t *testing.T) {
->>>>>>> 58fa1b33
-		if serviceID == "" {
-			t.Skip("No service ID available from create test")
-		}
-
-<<<<<<< HEAD
-		t.Logf("Stopping service: %s", serviceID)
-
-		output, err := executeIntegrationCommand(
-			"service", "stop", serviceID,
-			"--wait-timeout", "10m", // Longer timeout for integration tests
-		)
-
-		if err != nil {
-			// Check if it's a conflict error (service already stopped)
-			if exitErr, ok := err.(interface{ ExitCode() int }); ok && exitErr.ExitCode() == ExitConflict {
-				t.Logf("Service is already stopped (conflict error): %v", err)
-			} else {
-				t.Fatalf("Service stop failed: %v\nOutput: %s", err, output)
-			}
-		} else {
-			// Verify stop success message
-			if !strings.Contains(output, "Stop request accepted") &&
-			   !strings.Contains(output, "stopped successfully") {
-				t.Errorf("Expected stop success message, got: %s", output)
-			}
-			t.Logf("Service stop completed successfully")
-		}
-	})
-
-	t.Run("VerifyServiceStopped", func(t *testing.T) {
-=======
+		if serviceID == "" {
+			t.Skip("No service ID available from create test")
+		}
+
 		roleName := fmt.Sprintf("integration_test_role_%d", time.Now().Unix())
 		createdRoles = append(createdRoles, roleName)
 
@@ -445,42 +414,10 @@
 	})
 
 	t.Run("CreateRole_WithExplicitPassword", func(t *testing.T) {
->>>>>>> 58fa1b33
-		if serviceID == "" {
-			t.Skip("No service ID available from create test")
-		}
-
-<<<<<<< HEAD
-		t.Logf("Verifying service is stopped")
-
-		output, err := executeIntegrationCommand("service", "describe", serviceID, "--output", "json")
-		if err != nil {
-			t.Fatalf("Failed to describe service after stop: %v\nOutput: %s", err, output)
-		}
-
-		// Parse JSON to check status
-		var service api.Service
-		if err := json.Unmarshal([]byte(output), &service); err != nil {
-			t.Fatalf("Failed to parse service JSON: %v", err)
-		}
-
-		var status string
-		if service.Status != nil {
-			status = string(*service.Status)
-		}
-
-		t.Logf("Service status after stop: %s", status)
-
-		// The status should be PAUSED for stopped services
-		if status != "PAUSED" {
-			t.Logf("Warning: Expected service status to be PAUSED, got %s. This might be expected depending on timing or service state.", status)
-		} else {
-			t.Logf("✅ Service is correctly in PAUSED state")
-		}
-	})
-
-	t.Run("StartService", func(t *testing.T) {
-=======
+		if serviceID == "" {
+			t.Skip("No service ID available from create test")
+		}
+
 		roleName := fmt.Sprintf("integration_test_role_pwd_%d", time.Now().Unix())
 		password := fmt.Sprintf("test-password-%d", time.Now().Unix())
 		createdRoles = append(createdRoles, roleName)
@@ -564,38 +501,10 @@
 	})
 
 	t.Run("CreateRole_ReadOnly", func(t *testing.T) {
->>>>>>> 58fa1b33
-		if serviceID == "" {
-			t.Skip("No service ID available from create test")
-		}
-
-<<<<<<< HEAD
-		t.Logf("Starting service: %s", serviceID)
-
-		output, err := executeIntegrationCommand(
-			"service", "start", serviceID,
-			"--wait-timeout", "10m", // Longer timeout for integration tests
-		)
-
-		if err != nil {
-			// Check if it's a conflict error (service already started)
-			if exitErr, ok := err.(interface{ ExitCode() int }); ok && exitErr.ExitCode() == ExitConflict {
-				t.Logf("Service is already started (conflict error): %v", err)
-			} else {
-				t.Fatalf("Service start failed: %v\nOutput: %s", err, output)
-			}
-		} else {
-			// Verify start success message
-			if !strings.Contains(output, "Start request accepted") &&
-			   !strings.Contains(output, "ready and running") {
-				t.Errorf("Expected start success message, got: %s", output)
-			}
-			t.Logf("Service start completed successfully")
-		}
-	})
-
-	t.Run("VerifyServiceStarted", func(t *testing.T) {
-=======
+		if serviceID == "" {
+			t.Skip("No service ID available from create test")
+		}
+
 		roleName := fmt.Sprintf("integration_test_role_readonly_%d", time.Now().Unix())
 		createdRoles = append(createdRoles, roleName)
 
@@ -815,38 +724,10 @@
 	})
 
 	t.Run("CreateRole_AllOptions", func(t *testing.T) {
->>>>>>> 58fa1b33
-		if serviceID == "" {
-			t.Skip("No service ID available from create test")
-		}
-
-<<<<<<< HEAD
-		t.Logf("Verifying service is started")
-
-		output, err := executeIntegrationCommand("service", "describe", serviceID, "--output", "json")
-		if err != nil {
-			t.Fatalf("Failed to describe service after start: %v\nOutput: %s", err, output)
-		}
-
-		// Parse JSON to check status
-		var service api.Service
-		if err := json.Unmarshal([]byte(output), &service); err != nil {
-			t.Fatalf("Failed to parse service JSON: %v", err)
-		}
-
-		var status string
-		if service.Status != nil {
-			status = string(*service.Status)
-		}
-
-		t.Logf("Service status after start: %s", status)
-
-		// The status should be READY for started services
-		if status != "READY" {
-			t.Logf("Warning: Expected service status to be READY, got %s. This might be expected depending on timing or service state.", status)
-		} else {
-			t.Logf("✅ Service is correctly in READY state")
-=======
+		if serviceID == "" {
+			t.Skip("No service ID available from create test")
+		}
+
 		roleName := fmt.Sprintf("integration_test_role_all_%d", time.Now().Unix())
 		password := fmt.Sprintf("test-password-all-%d", time.Now().Unix())
 		createdRoles = append(createdRoles, roleName)
@@ -957,7 +838,130 @@
 			} else {
 				t.Logf("✅ Duplicate role creation correctly failed")
 			}
->>>>>>> 58fa1b33
+		}
+	})
+
+	t.Run("StopService", func(t *testing.T) {
+		if serviceID == "" {
+			t.Skip("No service ID available from create test")
+		}
+
+		t.Logf("Stopping service: %s", serviceID)
+
+		output, err := executeIntegrationCommand(
+			"service", "stop", serviceID,
+			"--wait-timeout", "10m", // Longer timeout for integration tests
+		)
+
+		if err != nil {
+			// Check if it's a conflict error (service already stopped)
+			if exitErr, ok := err.(interface{ ExitCode() int }); ok && exitErr.ExitCode() == ExitConflict {
+				t.Logf("Service is already stopped (conflict error): %v", err)
+			} else {
+				t.Fatalf("Service stop failed: %v\nOutput: %s", err, output)
+			}
+		} else {
+			// Verify stop success message
+			if !strings.Contains(output, "Stop request accepted") &&
+				!strings.Contains(output, "stopped successfully") {
+				t.Errorf("Expected stop success message, got: %s", output)
+			}
+			t.Logf("Service stop completed successfully")
+		}
+	})
+
+	t.Run("VerifyServiceStopped", func(t *testing.T) {
+		if serviceID == "" {
+			t.Skip("No service ID available from create test")
+		}
+
+		t.Logf("Verifying service is stopped")
+
+		output, err := executeIntegrationCommand("service", "describe", serviceID, "--output", "json")
+		if err != nil {
+			t.Fatalf("Failed to describe service after stop: %v\nOutput: %s", err, output)
+		}
+
+		// Parse JSON to check status
+		var service api.Service
+		if err := json.Unmarshal([]byte(output), &service); err != nil {
+			t.Fatalf("Failed to parse service JSON: %v", err)
+		}
+
+		var status string
+		if service.Status != nil {
+			status = string(*service.Status)
+		}
+
+		t.Logf("Service status after stop: %s", status)
+
+		// The status should be PAUSED for stopped services
+		if status != "PAUSED" {
+			t.Logf("Warning: Expected service status to be PAUSED, got %s. This might be expected depending on timing or service state.", status)
+		} else {
+			t.Logf("✅ Service is correctly in PAUSED state")
+		}
+	})
+
+	t.Run("StartService", func(t *testing.T) {
+		if serviceID == "" {
+			t.Skip("No service ID available from create test")
+		}
+
+		t.Logf("Starting service: %s", serviceID)
+
+		output, err := executeIntegrationCommand(
+			"service", "start", serviceID,
+			"--wait-timeout", "10m", // Longer timeout for integration tests
+		)
+
+		if err != nil {
+			// Check if it's a conflict error (service already started)
+			if exitErr, ok := err.(interface{ ExitCode() int }); ok && exitErr.ExitCode() == ExitConflict {
+				t.Logf("Service is already started (conflict error): %v", err)
+			} else {
+				t.Fatalf("Service start failed: %v\nOutput: %s", err, output)
+			}
+		} else {
+			// Verify start success message
+			if !strings.Contains(output, "Start request accepted") &&
+				!strings.Contains(output, "ready and running") {
+				t.Errorf("Expected start success message, got: %s", output)
+			}
+			t.Logf("Service start completed successfully")
+		}
+	})
+
+	t.Run("VerifyServiceStarted", func(t *testing.T) {
+		if serviceID == "" {
+			t.Skip("No service ID available from create test")
+		}
+
+		t.Logf("Verifying service is started")
+
+		output, err := executeIntegrationCommand("service", "describe", serviceID, "--output", "json")
+		if err != nil {
+			t.Fatalf("Failed to describe service after start: %v\nOutput: %s", err, output)
+		}
+
+		// Parse JSON to check status
+		var service api.Service
+		if err := json.Unmarshal([]byte(output), &service); err != nil {
+			t.Fatalf("Failed to parse service JSON: %v", err)
+		}
+
+		var status string
+		if service.Status != nil {
+			status = string(*service.Status)
+		}
+
+		t.Logf("Service status after start: %s", status)
+
+		// The status should be READY for started services
+		if status != "READY" {
+			t.Logf("Warning: Expected service status to be READY, got %s. This might be expected depending on timing or service state.", status)
+		} else {
+			t.Logf("✅ Service is correctly in READY state")
 		}
 	})
 
