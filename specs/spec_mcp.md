--- conflicted
+++ resolved
@@ -159,12 +159,8 @@
 Get details of a specific service.
 
 **Parameters:**
-<<<<<<< HEAD
-- `service_id` (string, required): Service ID to show
+- `service_id` (string, required): Service ID to get
 - `with_password` (boolean, optional): Include password in response and connection string - default: false
-=======
-- `service_id` (string, required): Service ID to get
->>>>>>> 3088cb55
 
 **Returns:** Detailed service object with configuration, endpoints, status, and connection string. When `with_password=true`, the response includes the password field and the password is embedded in the connection string. When `with_password=false` (default), the connection string is still included but without the password embedded.
 
